//===--- HlslTypes.cpp  - Type system for HLSL                 ----*- C++
///////////////////////////////////////////////////////////////////////////////
//                                                                           //
// HlslTypes.cpp                                                             //
// Copyright (C) Microsoft Corporation. All rights reserved.                 //
// This file is distributed under the University of Illinois Open Source     //
// License. See LICENSE.TXT for details.                                     //
//                                                                           //
///
/// \file                                                                    //
/// \brief Defines the HLSL type system interface.                           //
///
//                                                                           //
///////////////////////////////////////////////////////////////////////////////

#include "clang/AST/HlslTypes.h"
#include "dxc/DXIL/DxilSemantic.h"
<<<<<<< HEAD
#include "dxc/DXIL/DxilNodeProps.h"
=======
#include "dxc/Support/Global.h"
#include "clang/AST/ASTContext.h"
>>>>>>> 37ed6138
#include "clang/AST/CanonicalType.h"
#include "clang/AST/DeclTemplate.h"
#include "clang/AST/Type.h"
#include "clang/Sema/AttributeList.h" // conceptually ParsedAttributes
<<<<<<< HEAD
#include "clang/AST/ASTContext.h"
#include "llvm/ADT/StringSwitch.h"
=======
>>>>>>> 37ed6138

using namespace clang;

namespace hlsl {

/// <summary>Try to convert HLSL template vector/matrix type to
/// ExtVectorType.</summary>
const clang::ExtVectorType *
ConvertHLSLVecMatTypeToExtVectorType(const clang::ASTContext &context,
                                     clang::QualType type) {
  const Type *Ty = type.getCanonicalType().getTypePtr();

  if (const RecordType *RT = dyn_cast<RecordType>(Ty)) {
    if (const ClassTemplateSpecializationDecl *templateDecl =
            dyn_cast<ClassTemplateSpecializationDecl>(RT->getDecl())) {
      // TODO: check pointer instead of name
      if (templateDecl->getName() == "vector") {
        const TemplateArgumentList &argList = templateDecl->getTemplateArgs();
        const TemplateArgument &arg0 = argList[0];
        const TemplateArgument &arg1 = argList[1];
        QualType elemTy = arg0.getAsType();
        llvm::APSInt elmSize = arg1.getAsIntegral();
        return context.getExtVectorType(elemTy, elmSize.getLimitedValue())
            ->getAs<ExtVectorType>();
      }
    }
  }
  return nullptr;
}

bool IsHLSLVecMatType(clang::QualType type) {
  const Type *Ty = type.getCanonicalType().getTypePtr();
  if (const RecordType *RT = dyn_cast<RecordType>(Ty)) {
    if (const ClassTemplateSpecializationDecl *templateDecl =
            dyn_cast<ClassTemplateSpecializationDecl>(RT->getDecl())) {
      if (templateDecl->getName() == "vector") {
        return true;
      } else if (templateDecl->getName() == "matrix") {
        return true;
      }
    }
  }
  return false;
}

bool IsHLSLMatType(clang::QualType type) {
  const clang::Type *Ty = type.getCanonicalType().getTypePtr();
  if (const RecordType *RT = dyn_cast<RecordType>(Ty)) {
    if (const ClassTemplateSpecializationDecl *templateDecl =
            dyn_cast<ClassTemplateSpecializationDecl>(RT->getDecl())) {
      if (templateDecl->getName() == "matrix") {
        return true;
      }
    }
  }
  return false;
}

bool IsHLSLVecType(clang::QualType type) {
  const clang::Type *Ty = type.getCanonicalType().getTypePtr();
  if (const RecordType *RT = dyn_cast<RecordType>(Ty)) {
    if (const ClassTemplateSpecializationDecl *templateDecl =
            dyn_cast<ClassTemplateSpecializationDecl>(RT->getDecl())) {
      if (templateDecl->getName() == "vector") {
        return true;
      }
    }
  }
  return false;
}

bool IsHLSLNumericOrAggregateOfNumericType(clang::QualType type) {
  const clang::Type *Ty = type.getCanonicalType().getTypePtr();
  if (isa<RecordType>(Ty)) {
    if (IsHLSLVecMatType(type))
      return true;
    return IsHLSLCopyableAnnotatableRecord(type);
  } else if (type->isArrayType()) {
    return IsHLSLNumericOrAggregateOfNumericType(
        QualType(type->getArrayElementTypeNoTypeQual(), 0));
  }

  // Chars can only appear as part of strings, which we don't consider numeric.
  const BuiltinType *BuiltinTy = dyn_cast<BuiltinType>(Ty);
  return BuiltinTy != nullptr &&
         BuiltinTy->getKind() != BuiltinType::Kind::Char_S;
}

bool IsHLSLNumericUserDefinedType(clang::QualType type) {
  const clang::Type *Ty = type.getCanonicalType().getTypePtr();
  if (const RecordType *RT = dyn_cast<RecordType>(Ty)) {
    const RecordDecl *RD = RT->getDecl();
    if (!IsUserDefinedRecordType(type))
      return false;
    for (auto member : RD->fields()) {
      if (!IsHLSLNumericOrAggregateOfNumericType(member->getType()))
        return false;
    }
    return true;
  }
  return false;
}

// In some cases we need record types that are annotatable and trivially
// copyable from outside the shader. This excludes resource types which may be
// trivially copyable inside the shader, and builtin matrix and vector types
// which can't be annotated. But includes UDTs of trivially copyable data and
// the builtin trivially copyable raytracing structs.
bool IsHLSLCopyableAnnotatableRecord(clang::QualType QT) {
  return IsHLSLNumericUserDefinedType(QT) ||
         IsHLSLBuiltinRayAttributeStruct(QT);
}

bool IsHLSLBuiltinRayAttributeStruct(clang::QualType QT) {
  QT = QT.getCanonicalType();
  const clang::Type *Ty = QT.getTypePtr();
  if (const RecordType *RT = dyn_cast<RecordType>(Ty)) {
    const RecordDecl *RD = RT->getDecl();
    if (RD->getName() == "BuiltInTriangleIntersectionAttributes" ||
        RD->getName() == "RayDesc")
      return true;
  }
  return false;
}

// Aggregate types are arrays and user-defined structs
bool IsHLSLAggregateType(clang::QualType type) {
  type = type.getCanonicalType();
  if (isa<clang::ArrayType>(type))
    return true;

  return IsUserDefinedRecordType(type);
}

hlsl::NodeFlags GetNodeKind(llvm::StringRef nodekind) {
  DXIL::NodeIOKind nodeKind =
      llvm::StringSwitch<DXIL::NodeIOKind>(nodekind)
          .Case("EmptyNodeInput", DXIL::NodeIOKind::EmptyInput)
          .Case("DispatchNodeInputRecord",
                DXIL::NodeIOKind::DispatchNodeInputRecord)
          .Case("RWDispatchNodeInputRecord",
                DXIL::NodeIOKind::RWDispatchNodeInputRecord)
          .Case("GroupNodeInputRecords",
                DXIL::NodeIOKind::GroupNodeInputRecords)
          .Case("RWGroupNodeInputRecords",
                DXIL::NodeIOKind::RWGroupNodeInputRecords)
          .Case("ThreadNodeInputRecord",
                DXIL::NodeIOKind::ThreadNodeInputRecord)
          .Case("RWThreadNodeInputRecord",
                DXIL::NodeIOKind::RWThreadNodeInputRecord)
          .Case("NodeOutput", DXIL::NodeIOKind::NodeOutput)
          .Case("NodeOutputArray", DXIL::NodeIOKind::NodeOutputArray)
          .Case("EmptyNodeOutput", DXIL::NodeIOKind::EmptyOutput)
          .Case("EmptyNodeOutputArray", DXIL::NodeIOKind::EmptyOutputArray)
          .Case("ThreadNodeOutputRecords",
                DXIL::NodeIOKind::ThreadNodeOutputRecords)
          .Case("GroupNodeOutputRecords",
                DXIL::NodeIOKind::GroupNodeOutputRecords)
          .Default(DXIL::NodeIOKind::Invalid);

  return NodeFlags(nodeKind);
}

bool GetHLSLNodeIORecordType(const ParmVarDecl *parmDecl, NodeFlags &nodeKind) {
  clang::QualType paramTy = parmDecl->getType().getCanonicalType();

  if (auto arrayType = dyn_cast<ConstantArrayType>(paramTy))
    paramTy = arrayType->getElementType();

  llvm::StringRef name;
  if (const RecordType *RT = dyn_cast<RecordType>(paramTy)) {
    if (const ClassTemplateSpecializationDecl *templateDecl =
            dyn_cast<ClassTemplateSpecializationDecl>(RT->getDecl()))
      name = templateDecl->getName();
    else
      name = paramTy->getAsCXXRecordDecl()->getName();

    nodeKind = GetNodeKind(name);
    return nodeKind.IsValidNodeKind();
  }
  return false;
}

clang::QualType GetElementTypeOrType(clang::QualType type) {
  if (const RecordType *RT = type->getAs<RecordType>()) {
    if (const ClassTemplateSpecializationDecl *templateDecl =
            dyn_cast<ClassTemplateSpecializationDecl>(RT->getDecl())) {
      // TODO: check pointer instead of name
      if (templateDecl->getName() == "vector") {
        const TemplateArgumentList &argList = templateDecl->getTemplateArgs();
        return argList[0].getAsType();
      } else if (templateDecl->getName() == "matrix") {
        const TemplateArgumentList &argList = templateDecl->getTemplateArgs();
        return argList[0].getAsType();
      }
    }
  }
  return type;
}

bool HasHLSLMatOrientation(clang::QualType type, bool *pIsRowMajor) {
  const AttributedType *AT = type->getAs<AttributedType>();
  while (AT) {
    AttributedType::Kind kind = AT->getAttrKind();
    switch (kind) {
    case AttributedType::attr_hlsl_row_major:
      if (pIsRowMajor)
        *pIsRowMajor = true;
      return true;
    case AttributedType::attr_hlsl_column_major:
      if (pIsRowMajor)
        *pIsRowMajor = false;
      return true;
    }
    AT = AT->getLocallyUnqualifiedSingleStepDesugaredType()
             ->getAs<AttributedType>();
  }
  return false;
}

bool IsHLSLMatRowMajor(clang::QualType type, bool defaultValue) {
  bool result = defaultValue;
  HasHLSLMatOrientation(type, &result);
  return result;
}

bool IsHLSLUnsigned(clang::QualType type) {
  if (type->getAs<clang::BuiltinType>() == nullptr) {
    type = type.getCanonicalType().getNonReferenceType();

    if (IsHLSLVecMatType(type))
      type = GetElementTypeOrType(type);

    if (type->isExtVectorType())
      type = type->getAs<clang::ExtVectorType>()->getElementType();
  }

  return type->isUnsignedIntegerType();
}

bool HasHLSLUNormSNorm(clang::QualType type, bool *pIsSNorm) {
  // snorm/unorm can be on outer vector/matrix as well as element type
  // in the template form.  Outer-most type attribute wins.
  // The following drills into attributed type for outer type,
  // setting *pIsSNorm and returning true if snorm/unorm found.
  // If not found on outer type, fall back to element type if different,
  // indicating a vector or matrix, and try again.
  clang::QualType elementType = GetElementTypeOrType(type);
  while (true) {
    const AttributedType *AT = type->getAs<AttributedType>();
    while (AT) {
      AttributedType::Kind kind = AT->getAttrKind();
      switch (kind) {
      case AttributedType::attr_hlsl_snorm:
        if (pIsSNorm)
          *pIsSNorm = true;
        return true;
      case AttributedType::attr_hlsl_unorm:
        if (pIsSNorm)
          *pIsSNorm = false;
        return true;
      }
      AT = AT->getLocallyUnqualifiedSingleStepDesugaredType()
               ->getAs<AttributedType>();
    }
    if (type == elementType)
      break;
    type = elementType;
  }
  return false;
}

bool HasHLSLGloballyCoherent(clang::QualType type) {
  const AttributedType *AT = type->getAs<AttributedType>();
  while (AT) {
    AttributedType::Kind kind = AT->getAttrKind();
    switch (kind) {
    case AttributedType::attr_hlsl_globallycoherent:
      return true;
    }
    AT = AT->getLocallyUnqualifiedSingleStepDesugaredType()
             ->getAs<AttributedType>();
  }
  return false;
}

/// Checks whether the pAttributes indicate a parameter is inout or out; if
/// inout, pIsIn will be set to true.
bool IsParamAttributedAsOut(clang::AttributeList *pAttributes, bool *pIsIn);

/// <summary>Gets the type with structural information (elements and shape) for
/// the given type.</summary>
/// <remarks>This function will strip lvalue/rvalue references, attributes and
/// qualifiers.</remarks>
QualType GetStructuralForm(QualType type) {
  if (type.isNull()) {
    return type;
  }

  const ReferenceType *RefType = nullptr;
  const AttributedType *AttrType = nullptr;
  while ((RefType = dyn_cast<ReferenceType>(type)) ||
         (AttrType = dyn_cast<AttributedType>(type))) {
    type = RefType ? RefType->getPointeeType() : AttrType->getEquivalentType();
  }

  // Despite its name, getCanonicalTypeUnqualified will preserve const for array
  // elements or something
  return QualType(type->getCanonicalTypeUnqualified()->getTypePtr(), 0);
}

uint32_t GetElementCount(clang::QualType type) {
  uint32_t rowCount, colCount;
  GetRowsAndColsForAny(type, rowCount, colCount);
  return rowCount * colCount;
}

/// <summary>Returns the number of elements in the specified array
/// type.</summary>
uint32_t GetArraySize(clang::QualType type) {
  assert(type->isArrayType() && "otherwise caller shouldn't be invoking this");

  if (type->isConstantArrayType()) {
    const ConstantArrayType *arrayType =
        (const ConstantArrayType *)type->getAsArrayTypeUnsafe();
    return arrayType->getSize().getLimitedValue();
  } else {
    return 0;
  }
}

/// <summary>Returns the number of elements in the specified vector
/// type.</summary>
uint32_t GetHLSLVecSize(clang::QualType type) {
  type = GetStructuralForm(type);

  const Type *Ty = type.getCanonicalType().getTypePtr();
  const RecordType *RT = dyn_cast<RecordType>(Ty);
  assert(RT != nullptr && "otherwise caller shouldn't be invoking this");
  const ClassTemplateSpecializationDecl *templateDecl =
      dyn_cast<ClassTemplateSpecializationDecl>(RT->getAsCXXRecordDecl());
  assert(templateDecl != nullptr &&
         "otherwise caller shouldn't be invoking this");
  assert(templateDecl->getName() == "vector" &&
         "otherwise caller shouldn't be invoking this");

  const TemplateArgumentList &argList = templateDecl->getTemplateArgs();
  const TemplateArgument &arg1 = argList[1];
  llvm::APSInt vecSize = arg1.getAsIntegral();
  return vecSize.getLimitedValue();
}

void GetRowsAndCols(clang::QualType type, uint32_t &rowCount,
                    uint32_t &colCount) {
  type = GetStructuralForm(type);

  const Type *Ty = type.getCanonicalType().getTypePtr();
  const RecordType *RT = dyn_cast<RecordType>(Ty);
  assert(RT != nullptr && "otherwise caller shouldn't be invoking this");
  const ClassTemplateSpecializationDecl *templateDecl =
      dyn_cast<ClassTemplateSpecializationDecl>(RT->getAsCXXRecordDecl());
  assert(templateDecl != nullptr &&
         "otherwise caller shouldn't be invoking this");
  assert(templateDecl->getName() == "matrix" &&
         "otherwise caller shouldn't be invoking this");

  const TemplateArgumentList &argList = templateDecl->getTemplateArgs();
  const TemplateArgument &arg1 = argList[1];
  const TemplateArgument &arg2 = argList[2];
  llvm::APSInt rowSize = arg1.getAsIntegral();
  llvm::APSInt colSize = arg2.getAsIntegral();
  rowCount = rowSize.getLimitedValue();
  colCount = colSize.getLimitedValue();
}

bool IsArrayConstantStringType(const QualType type) {
  DXASSERT_NOMSG(type->isArrayType());
  return type->getArrayElementTypeNoTypeQual()->isSpecificBuiltinType(
      BuiltinType::Char_S);
}

bool IsPointerStringType(const QualType type) {
  DXASSERT_NOMSG(type->isPointerType());
  return type->getPointeeType()->isSpecificBuiltinType(BuiltinType::Char_S);
}

bool IsStringType(const QualType type) {
  QualType canType = type.getCanonicalType();
  return canType->isPointerType() && IsPointerStringType(canType);
}

bool IsStringLiteralType(const QualType type) {
  QualType canType = type.getCanonicalType();
  return canType->isArrayType() && IsArrayConstantStringType(canType);
}

void GetRowsAndColsForAny(QualType type, uint32_t &rowCount,
                          uint32_t &colCount) {
  assert(!type.isNull());

  type = GetStructuralForm(type);
  rowCount = 1;
  colCount = 1;
  const Type *Ty = type.getCanonicalType().getTypePtr();
  if (type->isArrayType() && !IsArrayConstantStringType(type)) {
    if (type->isConstantArrayType()) {
      const ConstantArrayType *arrayType =
          (const ConstantArrayType *)type->getAsArrayTypeUnsafe();
      colCount = arrayType->getSize().getLimitedValue();
    } else {
      colCount = 0;
    }
  } else if (const RecordType *RT = dyn_cast<RecordType>(Ty)) {
    if (const ClassTemplateSpecializationDecl *templateDecl =
            dyn_cast<ClassTemplateSpecializationDecl>(
                RT->getAsCXXRecordDecl())) {
      if (templateDecl->getName() == "matrix") {
        const TemplateArgumentList &argList = templateDecl->getTemplateArgs();
        const TemplateArgument &arg1 = argList[1];
        const TemplateArgument &arg2 = argList[2];
        llvm::APSInt rowSize = arg1.getAsIntegral();
        llvm::APSInt colSize = arg2.getAsIntegral();
        rowCount = rowSize.getLimitedValue();
        colCount = colSize.getLimitedValue();
      } else if (templateDecl->getName() == "vector") {
        const TemplateArgumentList &argList = templateDecl->getTemplateArgs();
        const TemplateArgument &arg1 = argList[1];
        llvm::APSInt rowSize = arg1.getAsIntegral();
        colCount = rowSize.getLimitedValue();
      } else if (templateDecl->getName().startswith("WaveMatrix")) {
        auto name = templateDecl->getName();
        if (name == "WaveMatrixLeft" ||
            name == "WaveMatrixRight" ||
            name == "WaveMatrixLeftColAcc" ||
            name == "WaveMatrixRightRowAcc" ||
            name == "WaveMatrixAccumulator") {
          const TemplateArgumentList &argList = templateDecl->getTemplateArgs();
          rowCount = argList[1].getAsIntegral().getLimitedValue();
          colCount = argList[2].getAsIntegral().getLimitedValue();
        }
      }
    }
  }
}

void GetHLSLMatRowColCount(clang::QualType type, unsigned int &row,
                           unsigned int &col) {
  GetRowsAndColsForAny(type, row, col);
}
clang::QualType GetHLSLVecElementType(clang::QualType type) {
  type = GetStructuralForm(type);

  const Type *Ty = type.getCanonicalType().getTypePtr();
  const RecordType *RT = dyn_cast<RecordType>(Ty);
  assert(RT != nullptr && "otherwise caller shouldn't be invoking this");
  const ClassTemplateSpecializationDecl *templateDecl =
      dyn_cast<ClassTemplateSpecializationDecl>(RT->getAsCXXRecordDecl());
  assert(templateDecl != nullptr &&
         "otherwise caller shouldn't be invoking this");
  assert(templateDecl->getName() == "vector" &&
         "otherwise caller shouldn't be invoking this");

  const TemplateArgumentList &argList = templateDecl->getTemplateArgs();
  const TemplateArgument &arg0 = argList[0];
  QualType elemTy = arg0.getAsType();
  return elemTy;
}
clang::QualType GetHLSLMatElementType(clang::QualType type) {
  type = GetStructuralForm(type);

  const Type *Ty = type.getCanonicalType().getTypePtr();
  const RecordType *RT = dyn_cast<RecordType>(Ty);
  assert(RT != nullptr && "otherwise caller shouldn't be invoking this");
  const ClassTemplateSpecializationDecl *templateDecl =
      dyn_cast<ClassTemplateSpecializationDecl>(RT->getAsCXXRecordDecl());
  assert(templateDecl != nullptr &&
         "otherwise caller shouldn't be invoking this");
  assert(templateDecl->getName() == "matrix" &&
         "otherwise caller shouldn't be invoking this");

  const TemplateArgumentList &argList = templateDecl->getTemplateArgs();
  const TemplateArgument &arg0 = argList[0];
  QualType elemTy = arg0.getAsType();
  return elemTy;
}
// TODO: Add type cache to ASTContext.
bool IsHLSLInputPatchType(QualType type) {
  type = type.getCanonicalType();
  if (const RecordType *RT = dyn_cast<RecordType>(type)) {
    if (const ClassTemplateSpecializationDecl *templateDecl =
            dyn_cast<ClassTemplateSpecializationDecl>(
                RT->getAsCXXRecordDecl())) {
      if (templateDecl->getName() == "InputPatch") {
        return true;
      }
    }
  }
  return false;
}
bool IsHLSLOutputPatchType(QualType type) {
  type = type.getCanonicalType();
  if (const RecordType *RT = dyn_cast<RecordType>(type)) {
    if (const ClassTemplateSpecializationDecl *templateDecl =
            dyn_cast<ClassTemplateSpecializationDecl>(
                RT->getAsCXXRecordDecl())) {
      if (templateDecl->getName() == "OutputPatch") {
        return true;
      }
    }
  }
  return false;
}
bool IsHLSLPointStreamType(QualType type) {
  type = type.getCanonicalType();
  if (const RecordType *RT = dyn_cast<RecordType>(type)) {
    if (const ClassTemplateSpecializationDecl *templateDecl =
            dyn_cast<ClassTemplateSpecializationDecl>(
                RT->getAsCXXRecordDecl())) {
      if (templateDecl->getName() == "PointStream")
        return true;
    }
  }
  return false;
}
bool IsHLSLLineStreamType(QualType type) {
  type = type.getCanonicalType();
  if (const RecordType *RT = dyn_cast<RecordType>(type)) {
    if (const ClassTemplateSpecializationDecl *templateDecl =
            dyn_cast<ClassTemplateSpecializationDecl>(
                RT->getAsCXXRecordDecl())) {
      if (templateDecl->getName() == "LineStream")
        return true;
    }
  }
  return false;
}
bool IsHLSLTriangleStreamType(QualType type) {
  type = type.getCanonicalType();
  if (const RecordType *RT = dyn_cast<RecordType>(type)) {
    if (const ClassTemplateSpecializationDecl *templateDecl =
            dyn_cast<ClassTemplateSpecializationDecl>(
                RT->getAsCXXRecordDecl())) {
      if (templateDecl->getName() == "TriangleStream")
        return true;
    }
  }
  return false;
}
bool IsHLSLStreamOutputType(QualType type) {
  type = type.getCanonicalType();
  if (const RecordType *RT = dyn_cast<RecordType>(type)) {
    if (const ClassTemplateSpecializationDecl *templateDecl =
            dyn_cast<ClassTemplateSpecializationDecl>(
                RT->getAsCXXRecordDecl())) {
      if (templateDecl->getName() == "PointStream")
        return true;
      if (templateDecl->getName() == "LineStream")
        return true;
      if (templateDecl->getName() == "TriangleStream")
        return true;
    }
  }
  return false;
}
bool IsHLSLResourceType(clang::QualType type) {
  if (const RecordType *RT = type->getAs<RecordType>()) {
    StringRef name = RT->getDecl()->getName();
    if (name == "Texture1D" || name == "RWTexture1D")
      return true;
    if (name == "Texture2D" || name == "RWTexture2D")
      return true;
    if (name == "Texture2DMS" || name == "RWTexture2DMS")
      return true;
    if (name == "Texture3D" || name == "RWTexture3D")
      return true;
    if (name == "TextureCube" || name == "RWTextureCube")
      return true;

    if (name == "Texture1DArray" || name == "RWTexture1DArray")
      return true;
    if (name == "Texture2DArray" || name == "RWTexture2DArray")
      return true;
    if (name == "Texture2DMSArray" || name == "RWTexture2DMSArray")
      return true;
    if (name == "TextureCubeArray" || name == "RWTextureCubeArray")
      return true;

    if (name == "FeedbackTexture2D" || name == "FeedbackTexture2DArray")
      return true;

    if (name == "RasterizerOrderedTexture1D" ||
        name == "RasterizerOrderedTexture2D" ||
        name == "RasterizerOrderedTexture3D" ||
        name == "RasterizerOrderedTexture1DArray" ||
        name == "RasterizerOrderedTexture2DArray" ||
        name == "RasterizerOrderedBuffer" ||
        name == "RasterizerOrderedByteAddressBuffer" ||
        name == "RasterizerOrderedStructuredBuffer")
      return true;

    if (name == "ByteAddressBuffer" || name == "RWByteAddressBuffer")
      return true;

    if (name == "StructuredBuffer" || name == "RWStructuredBuffer")
      return true;

    if (name == "AppendStructuredBuffer" || name == "ConsumeStructuredBuffer")
      return true;

    if (name == "Buffer" || name == "RWBuffer")
      return true;

    if (name == "SamplerState" || name == "SamplerComparisonState")
      return true;

    if (name == "ConstantBuffer" || name == "TextureBuffer")
      return true;

    if (name == "RaytracingAccelerationStructure")
      return true;
  }
  return false;
}

bool IsHLSLNodeInputType(clang::QualType type) {
  if (const RecordType* RT = type->getAs<RecordType>()) {
    StringRef name = RT->getDecl()->getName();
    if (name == "EmptyNodeInput" ||
      name == "DispatchNodeInputRecord" || name == "RWDispatchNodeInputRecord" ||
      name == "GroupNodeInputRecords" || name == "RWGroupNodeInputRecords" ||
      name == "ThreadNodeInputRecord" || name == "RWThreadNodeInputRecord")
      return true;
  }
  return false;
}

bool IsHLSLDynamicResourceType(clang::QualType type) {
  if (const RecordType *RT = type->getAs<RecordType>()) {
    StringRef name = RT->getDecl()->getName();
    return name == ".Resource";
  }
  return false;
}

bool IsHLSLNodeType(clang::QualType type) {
  if (const RecordType *RT = type->getAs<RecordType>()) {
    StringRef name = RT->getDecl()->getName();
    if (name == "EmptyNodeInput" || name == "DispatchNodeInputRecord" ||
        name == "RWDispatchNodeInputRecord" ||
        name == "GroupNodeInputRecords" || name == "RWGroupNodeInputRecords" ||
        name == "ThreadNodeInputRecord" || name == "RWThreadNodeInputRecord")
      return true;

    if (name == "NodeOutput" || name == "NodeOutputArray" ||
        name == "EmptyNodeOutput" || name == "EmptyNodeOutputArray")
      return true;

    if (name == "ThreadNodeOutputRecords" || name == "GroupNodeOutputRecords")
      return true;
  }
  return false;
}

bool IsHLSLObjectWithImplicitMemberAccess(clang::QualType type) {
  if (const RecordType *RT = type->getAs<RecordType>()) {
    StringRef name = RT->getDecl()->getName();
    if (name == "ConstantBuffer" || name == "TextureBuffer")
      return true;
  }
  return false;
}

bool IsHLSLObjectWithImplicitROMemberAccess(clang::QualType type) {
  if (const RecordType *RT = type->getAs<RecordType>()) {
    StringRef name = RT->getDecl()->getName();
    // Read-only records
    if (name == "ConstantBuffer" || name == "TextureBuffer")
      return true;
  }
  return false;
}

bool IsHLSLRWNodeInputRecordType(clang::QualType type) {
  if (const RecordType *RT = type->getAs<RecordType>()) {
    StringRef name = RT->getDecl()->getName();
    if (name == "RWDispatchNodeInputRecord" ||
        name == "RWGroupNodeInputRecords" || name == "RWThreadNodeInputRecord")
      return true;
  }
  return false;
}

bool IsHLSLRONodeInputRecordType(clang::QualType type) {
  if (const RecordType *RT = type->getAs<RecordType>()) {
    StringRef name = RT->getDecl()->getName();
    if (name == "DispatchNodeInputRecord" || name == "GroupNodeInputRecords" ||
        name == "ThreadNodeInputRecord")
      return true;
  }
  return false;
}

bool IsHLSLNodeOutputType(clang::QualType type) {
  if (const RecordType *RT = type->getAs<RecordType>()) {
    StringRef name = RT->getDecl()->getName();
    if (name == "NodeOutput" || name == "NodeOutputArray" ||
        name == "EmptyNodeOutput" || name == "EmptyNodeOutputArray")
      return true;
  }
  return false;
}

bool IsHLSLStructuredBufferType(clang::QualType type) {
  if (const RecordType *RT = type->getAs<RecordType>()) {
    StringRef name = RT->getDecl()->getName();
    if (name == "StructuredBuffer" || name == "RWStructuredBuffer")
      return true;

    if (name == "AppendStructuredBuffer" || name == "ConsumeStructuredBuffer")
      return true;
  }
  return false;
}

bool IsHLSLSubobjectType(clang::QualType type) {
  DXIL::SubobjectKind kind;
  DXIL::HitGroupType hgType;
  return GetHLSLSubobjectKind(type, kind, hgType);
}

bool IsUserDefinedRecordType(clang::QualType QT) {
  const clang::Type *Ty = QT.getCanonicalType().getTypePtr();
  if (const RecordType *RT = dyn_cast<RecordType>(Ty)) {
    const RecordDecl *RD = RT->getDecl();
    if (RD->isImplicit())
      return false;
    if (auto TD = dyn_cast<ClassTemplateSpecializationDecl>(RD))
      if (TD->getSpecializedTemplate()->isImplicit())
        return false;
    return true;
  }
  return false;
}

static bool HasTessFactorSemantic(const ValueDecl *decl) {
  for (const UnusualAnnotation *it : decl->getUnusualAnnotations()) {
    if (it->getKind() == UnusualAnnotation::UA_SemanticDecl) {
      const SemanticDecl *sd = cast<SemanticDecl>(it);
      StringRef semanticName;
      unsigned int index = 0;
      Semantic::DecomposeNameAndIndex(sd->SemanticName, &semanticName, &index);
      const hlsl::Semantic *pSemantic = hlsl::Semantic::GetByName(semanticName);
      if (pSemantic && pSemantic->GetKind() == hlsl::Semantic::Kind::TessFactor)
        return true;
    }
  }
  return false;
}

static bool HasTessFactorSemanticRecurse(const ValueDecl *decl, QualType Ty) {
  if (Ty->isBuiltinType() || hlsl::IsHLSLVecMatType(Ty))
    return false;

  if (const RecordType *RT = Ty->getAs<RecordType>()) {
    RecordDecl *RD = RT->getDecl();
    for (FieldDecl *fieldDecl : RD->fields()) {
      if (HasTessFactorSemanticRecurse(fieldDecl, fieldDecl->getType()))
        return true;
    }
    return false;
  }

  if (Ty->getAsArrayTypeUnsafe())
    return HasTessFactorSemantic(decl);

  return false;
}

bool IsPatchConstantFunctionDecl(const clang::FunctionDecl *FD) {
  // This checks whether the function is structurally capable of being a patch
  // constant function, not whether it is in fact the patch constant function
  // for the entry point of a compiled hull shader (which may not have been
  // seen yet). So the answer is conservative.
  if (!FD->getReturnType()->isVoidType()) {
    // Try to find TessFactor in return type.
    if (HasTessFactorSemanticRecurse(FD, FD->getReturnType()))
      return true;
  }
  // Try to find TessFactor in out param.
  for (const ParmVarDecl *param : FD->params()) {
    if (param->hasAttr<HLSLOutAttr>()) {
      if (HasTessFactorSemanticRecurse(param, param->getType()))
        return true;
    }
  }
  return false;
}

bool DoesTypeDefineOverloadedOperator(clang::QualType typeWithOperator,
                                      clang::OverloadedOperatorKind opc,
                                      clang::QualType paramType) {
  if (const RecordType *recordType = typeWithOperator->getAs<RecordType>()) {
    if (const CXXRecordDecl *cxxRecordDecl =
            dyn_cast<CXXRecordDecl>(recordType->getDecl())) {
      for (const auto *method : cxxRecordDecl->methods()) {
        if (!method->isUserProvided() || method->getNumParams() != 1)
          continue;
        // It must be an implicit assignment.
        if (opc == OO_Equal &&
            typeWithOperator != method->getParamDecl(0)->getOriginalType() &&
            typeWithOperator == paramType) {
          continue;
        }
        if (method->getOverloadedOperator() == opc)
          return true;
      }
    }
  }
  return false;
}

bool GetHLSLSubobjectKind(clang::QualType type,
                          DXIL::SubobjectKind &subobjectKind,
                          DXIL::HitGroupType &hgType) {
  hgType = (DXIL::HitGroupType)(-1);
  type = type.getCanonicalType();
  if (const RecordType *RT = type->getAs<RecordType>()) {
    StringRef name = RT->getDecl()->getName();
    switch (name.size()) {
    case 17:
      return name == "StateObjectConfig"
                 ? (subobjectKind = DXIL::SubobjectKind::StateObjectConfig,
                    true)
                 : false;
    case 18:
      return name == "LocalRootSignature"
                 ? (subobjectKind = DXIL::SubobjectKind::LocalRootSignature,
                    true)
                 : false;
    case 19:
      return name == "GlobalRootSignature"
                 ? (subobjectKind = DXIL::SubobjectKind::GlobalRootSignature,
                    true)
                 : false;
    case 29:
      return name == "SubobjectToExportsAssociation"
                 ? (subobjectKind =
                        DXIL::SubobjectKind::SubobjectToExportsAssociation,
                    true)
                 : false;
    case 22:
      return name == "RaytracingShaderConfig"
                 ? (subobjectKind = DXIL::SubobjectKind::RaytracingShaderConfig,
                    true)
                 : false;
    case 24:
      return name == "RaytracingPipelineConfig"
                 ? (subobjectKind =
                        DXIL::SubobjectKind::RaytracingPipelineConfig,
                    true)
                 : false;
    case 25:
      return name == "RaytracingPipelineConfig1"
                 ? (subobjectKind =
                        DXIL::SubobjectKind::RaytracingPipelineConfig1,
                    true)
                 : false;
    case 16:
      if (name == "TriangleHitGroup") {
        subobjectKind = DXIL::SubobjectKind::HitGroup;
        hgType = DXIL::HitGroupType::Triangle;
        return true;
      }
      return false;
    case 27:
      if (name == "ProceduralPrimitiveHitGroup") {
        subobjectKind = DXIL::SubobjectKind::HitGroup;
        hgType = DXIL::HitGroupType::ProceduralPrimitive;
        return true;
      }
      return false;
    }
  }
  return false;
}

bool IsHLSLRayQueryType(clang::QualType type) {
  type = type.getCanonicalType();
  if (const RecordType *RT = dyn_cast<RecordType>(type)) {
    if (const ClassTemplateSpecializationDecl *templateDecl =
            dyn_cast<ClassTemplateSpecializationDecl>(
                RT->getAsCXXRecordDecl())) {
      StringRef name = templateDecl->getName();
      if (name == "RayQuery")
        return true;
    }
  }
  return false;
}

QualType GetHLSLResourceResultType(QualType type) {
  // Don't canonicalize the type as to not lose snorm in Buffer<snorm float>
  const RecordType *RT = type->getAs<RecordType>();
  const RecordDecl *RD = RT->getDecl();

  if (const ClassTemplateSpecializationDecl *templateDecl =
          dyn_cast<ClassTemplateSpecializationDecl>(RD)) {

    if (RD->getName().startswith("FeedbackTexture")) {
      // Feedback textures are write-only and the data is opaque,
      // so there is no result type per se.
      return {};
    }

    // Type-templated resource types

    // Prefer getting the template argument from the TemplateSpecializationType
    // sugar, since this preserves 'snorm' from 'Buffer<snorm float>' which is
    // lost on the ClassTemplateSpecializationDecl since it's considered type
    // sugar.
    const TemplateArgument *templateArg = &templateDecl->getTemplateArgs()[0];
    if (const TemplateSpecializationType *specializationType =
            type->getAs<TemplateSpecializationType>()) {
      if (specializationType->getNumArgs() >= 1) {
        templateArg = &specializationType->getArg(0);
      }
    }

    if (templateArg->getKind() == TemplateArgument::ArgKind::Type)
      return templateArg->getAsType();
  }

  // Non-type-templated resource types like [RW][RasterOrder]ByteAddressBuffer
  // Get the result type from handle field.
  FieldDecl *HandleFieldDecl = *(RD->field_begin());
  DXASSERT(HandleFieldDecl->getName() == "h",
           "Resource must have a handle field");
  return HandleFieldDecl->getType();
}

unsigned GetHLSLResourceTemplateUInt(clang::QualType type) {
  const ClassTemplateSpecializationDecl *templateDecl =
      cast<ClassTemplateSpecializationDecl>(
          type->castAs<RecordType>()->getDecl());
  return (unsigned)templateDecl->getTemplateArgs()[0]
      .getAsIntegral()
      .getZExtValue();
}

bool IsIncompleteHLSLResourceArrayType(clang::ASTContext &context,
                                       clang::QualType type) {
  if (type->isIncompleteArrayType()) {
    const IncompleteArrayType *IAT = context.getAsIncompleteArrayType(type);
    type = IAT->getElementType();
  }

  while (type->isArrayType())
    type = cast<ArrayType>(type)->getElementType();

  if (IsHLSLResourceType(type))
    return true;
  return false;
}

QualType GetHLSLResourceTemplateParamType(QualType type) {
  type = type.getCanonicalType();
  const RecordType *RT = cast<RecordType>(type);
  const ClassTemplateSpecializationDecl *templateDecl =
      cast<ClassTemplateSpecializationDecl>(RT->getAsCXXRecordDecl());
  const TemplateArgumentList &argList = templateDecl->getTemplateArgs();
  return argList[0].getAsType();
}

QualType GetHLSLInputPatchElementType(QualType type) {
  return GetHLSLResourceTemplateParamType(type);
}
unsigned GetHLSLInputPatchCount(QualType type) {
  type = type.getCanonicalType();
  const RecordType *RT = cast<RecordType>(type);
  const ClassTemplateSpecializationDecl *templateDecl =
      cast<ClassTemplateSpecializationDecl>(RT->getAsCXXRecordDecl());
  const TemplateArgumentList &argList = templateDecl->getTemplateArgs();
  return argList[1].getAsIntegral().getLimitedValue();
}
clang::QualType GetHLSLOutputPatchElementType(QualType type) {
  return GetHLSLResourceTemplateParamType(type);
}
unsigned GetHLSLOutputPatchCount(QualType type) {
  type = type.getCanonicalType();
  const RecordType *RT = cast<RecordType>(type);
  const ClassTemplateSpecializationDecl *templateDecl =
      cast<ClassTemplateSpecializationDecl>(RT->getAsCXXRecordDecl());
  const TemplateArgumentList &argList = templateDecl->getTemplateArgs();
  return argList[1].getAsIntegral().getLimitedValue();
}

bool IsParamAttributedAsOut(clang::AttributeList *pAttributes, bool *pIsIn) {
  bool anyFound = false;
  bool inFound = false;
  bool outFound = false;
  while (pAttributes != nullptr) {
    switch (pAttributes->getKind()) {
    case AttributeList::AT_HLSLIn:
      anyFound = true;
      inFound = true;
      break;
    case AttributeList::AT_HLSLOut:
      anyFound = true;
      outFound = true;
      break;
    case AttributeList::AT_HLSLInOut:
      anyFound = true;
      outFound = true;
      inFound = true;
      break;
    default:
      // Ignore the majority of attributes that don't have in/out
      // characteristics
      break;
    }
    pAttributes = pAttributes->getNext();
  }
  if (pIsIn)
    *pIsIn = inFound || anyFound == false;
  return outFound;
}

hlsl::ParameterModifier
ParamModFromAttributeList(clang::AttributeList *pAttributes) {
  bool isIn, isOut;
  isOut = IsParamAttributedAsOut(pAttributes, &isIn);
  return ParameterModifier::FromInOut(isIn, isOut);
}

HLSLScalarType MakeUnsigned(HLSLScalarType T) {
  switch (T) {
  case HLSLScalarType_int:
    return HLSLScalarType_uint;
  case HLSLScalarType_int_min16:
    return HLSLScalarType_uint_min16;
  case HLSLScalarType_int64:
    return HLSLScalarType_uint64;
  case HLSLScalarType_int16:
    return HLSLScalarType_uint16;
  default:
    // Only signed int types are relevant.
    break;
  }
  return T;
}

} // namespace hlsl<|MERGE_RESOLUTION|>--- conflicted
+++ resolved
@@ -14,22 +14,15 @@
 ///////////////////////////////////////////////////////////////////////////////
 
 #include "clang/AST/HlslTypes.h"
+#include "dxc/DXIL/DxilNodeProps.h"
 #include "dxc/DXIL/DxilSemantic.h"
-<<<<<<< HEAD
-#include "dxc/DXIL/DxilNodeProps.h"
-=======
 #include "dxc/Support/Global.h"
 #include "clang/AST/ASTContext.h"
->>>>>>> 37ed6138
 #include "clang/AST/CanonicalType.h"
 #include "clang/AST/DeclTemplate.h"
 #include "clang/AST/Type.h"
 #include "clang/Sema/AttributeList.h" // conceptually ParsedAttributes
-<<<<<<< HEAD
-#include "clang/AST/ASTContext.h"
 #include "llvm/ADT/StringSwitch.h"
-=======
->>>>>>> 37ed6138
 
 using namespace clang;
 
@@ -461,10 +454,8 @@
         colCount = rowSize.getLimitedValue();
       } else if (templateDecl->getName().startswith("WaveMatrix")) {
         auto name = templateDecl->getName();
-        if (name == "WaveMatrixLeft" ||
-            name == "WaveMatrixRight" ||
-            name == "WaveMatrixLeftColAcc" ||
-            name == "WaveMatrixRightRowAcc" ||
+        if (name == "WaveMatrixLeft" || name == "WaveMatrixRight" ||
+            name == "WaveMatrixLeftColAcc" || name == "WaveMatrixRightRowAcc" ||
             name == "WaveMatrixAccumulator") {
           const TemplateArgumentList &argList = templateDecl->getTemplateArgs();
           rowCount = argList[1].getAsIntegral().getLimitedValue();
@@ -655,12 +646,12 @@
 }
 
 bool IsHLSLNodeInputType(clang::QualType type) {
-  if (const RecordType* RT = type->getAs<RecordType>()) {
+  if (const RecordType *RT = type->getAs<RecordType>()) {
     StringRef name = RT->getDecl()->getName();
-    if (name == "EmptyNodeInput" ||
-      name == "DispatchNodeInputRecord" || name == "RWDispatchNodeInputRecord" ||
-      name == "GroupNodeInputRecords" || name == "RWGroupNodeInputRecords" ||
-      name == "ThreadNodeInputRecord" || name == "RWThreadNodeInputRecord")
+    if (name == "EmptyNodeInput" || name == "DispatchNodeInputRecord" ||
+        name == "RWDispatchNodeInputRecord" ||
+        name == "GroupNodeInputRecords" || name == "RWGroupNodeInputRecords" ||
+        name == "ThreadNodeInputRecord" || name == "RWThreadNodeInputRecord")
       return true;
   }
   return false;
