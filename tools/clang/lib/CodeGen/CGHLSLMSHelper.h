--- conflicted
+++ resolved
@@ -152,15 +152,9 @@
   clang::SourceLocation sourceLoc;
 };
 
-<<<<<<< HEAD
 // Map from value to resource/wave matrix properties.
-// This only collect object variables(global/local/parameter), not object fields inside struct.
-// Object fields inside struct is saved by TypeAnnotation.
-=======
-// Map from value to resource properties.
 // This only collect object variables(global/local/parameter), not object fields
 // inside struct. Object fields inside struct is saved by TypeAnnotation.
->>>>>>> 37ed6138
 struct DxilObjectProperties {
   bool AddResource(llvm::Value *V, const hlsl::DxilResourceProperties &RP);
   bool IsResource(llvm::Value *V);
@@ -238,10 +232,12 @@
                           clang::CodeGen::CodeGenModule &CGM);
 
 void TranslateRayQueryConstructor(hlsl::HLModule &HLM);
-void TranslateInputNodeRecordArgToHandle(hlsl::HLModule& HLM, llvm::MapVector<llvm::Argument*, 
-  hlsl::NodeInputRecordProps>& NodeParams);
-void TranslateNodeOutputParamToHandle(hlsl::HLModule& HLM, llvm::MapVector<llvm::Argument*,
-  hlsl::NodeProps>& NodeParams);
+void TranslateInputNodeRecordArgToHandle(
+    hlsl::HLModule &HLM,
+    llvm::MapVector<llvm::Argument *, hlsl::NodeInputRecordProps> &NodeParams);
+void TranslateNodeOutputParamToHandle(
+    hlsl::HLModule &HLM,
+    llvm::MapVector<llvm::Argument *, hlsl::NodeProps> &NodeParams);
 void UpdateLinkage(
     hlsl::HLModule &HLM, clang::CodeGen::CodeGenModule &CGM,
     hlsl::dxilutil::ExportMap &exportMap,
