///////////////////////////////////////////////////////////////////////////////
//                                                                           //
// dxcompilerobj.cpp                                                         //
// Copyright (C) Microsoft Corporation. All rights reserved.                 //
// This file is distributed under the University of Illinois Open Source     //
// License. See LICENSE.TXT for details.                                     //
//                                                                           //
// Implements the DirectX Compiler.                                          //
//                                                                           //
///////////////////////////////////////////////////////////////////////////////

#include "clang/Basic/Diagnostic.h"
#include "clang/Basic/FileManager.h"
#include "clang/Basic/SourceManager.h"
#include "clang/Basic/TargetInfo.h"
#include "clang/Basic/TargetOptions.h"
#include "clang/CodeGen/CodeGenAction.h"
#include "clang/Frontend/ASTUnit.h"
#include "clang/Frontend/CompilerInstance.h"
#include "clang/Frontend/FrontendActions.h"
#include "clang/Frontend/FrontendDiagnostic.h"
#include "clang/Frontend/TextDiagnosticPrinter.h"
#include "clang/Lex/HLSLMacroExpander.h"
#include "clang/Lex/Preprocessor.h"
#include "clang/Sema/SemaHLSL.h"
#include "llvm/Bitcode/ReaderWriter.h"
#include "llvm/IR/LLVMContext.h"
#include "llvm/Support/TimeProfiler.h"
#include "llvm/Support/Timer.h"
#include "llvm/Transforms/Utils/Cloning.h"

#include "dxc/DXIL/DxilModule.h"
#include "dxc/DXIL/DxilPDB.h"
#include "dxc/DxcBindingTable/DxcBindingTable.h"
#include "dxc/DxilContainer/DxilContainerAssembler.h"
#include "dxc/DxilRootSignature/DxilRootSignature.h"
#include "dxc/HLSL/HLSLExtensionsCodegenHelper.h"
#include "dxc/Support/WinIncludes.h"
#include "dxc/Support/dxcfilesystem.h"
#include "dxc/dxcapi.internal.h"
#include "dxcutil.h"

#include "dxc/Support/DxcLangExtensionsHelper.h"
#include "dxc/Support/FileIOHelper.h"
#include "dxc/Support/Global.h"
#include "dxc/Support/HLSLOptions.h"
#include "dxc/Support/Unicode.h"
#include "dxc/Support/dxcapi.impl.h"
#include "dxc/Support/dxcapi.use.h"
#include "dxc/Support/microcom.h"

#ifdef _WIN32
#include "dxcetw.h"
#endif
#include "dxcompileradapter.h"
#include "dxcshadersourceinfo.h"
#include "dxcversion.inc"
#include "dxillib.h"
#include <algorithm>
#include <cfloat>

// SPIRV change starts
#ifdef ENABLE_SPIRV_CODEGEN
#include "clang/SPIRV/EmitSpirvAction.h"
#endif
// SPIRV change ends

#ifdef SUPPORT_QUERY_GIT_COMMIT_INFO
#include "clang/Basic/Version.h"
#endif // SUPPORT_QUERY_GIT_COMMIT_INFO

#define CP_UTF16 1200

using namespace llvm;
using namespace clang;
using namespace hlsl;
using std::string;

// This declaration is used for the locally-linked validator.
HRESULT CreateDxcValidator(REFIID riid, LPVOID *ppv);

// This internal call allows the validator to avoid having to re-deserialize
// the module. It trusts that the caller didn't make any changes and is
// kept internal because the layout of the module class may change based
// on changes across modules, or picking a different compiler version or CRT.
HRESULT RunInternalValidator(IDxcValidator *pValidator, llvm::Module *pModule,
                             llvm::Module *pDebugModule, IDxcBlob *pShader,
                             UINT32 Flags, IDxcOperationResult **ppResult);

static bool ShouldBeCopiedIntoPDB(UINT32 FourCC) {
  switch (FourCC) {
  case hlsl::DFCC_ShaderDebugName:
  case hlsl::DFCC_ShaderHash:
    return true;
  }
  return false;
}

static HRESULT CreateContainerForPDB(IMalloc *pMalloc, IDxcBlob *pOldContainer,
                                     IDxcBlob *pDebugBlob,
                                     IDxcVersionInfo *pVersionInfo,
                                     const hlsl::DxilSourceInfo *pSourceInfo,
                                     AbstractMemoryStream *pReflectionStream,
                                     IDxcBlob **ppNewContainer) {
  // If the pContainer is not a valid container, give up.
  if (!hlsl::IsValidDxilContainer(
          (hlsl::DxilContainerHeader *)pOldContainer->GetBufferPointer(),
          pOldContainer->GetBufferSize()))
    return E_FAIL;

  hlsl::DxilContainerHeader *DxilHeader =
      (hlsl::DxilContainerHeader *)pOldContainer->GetBufferPointer();
  hlsl::DxilProgramHeader *ProgramHeader = nullptr;

  std::unique_ptr<DxilContainerWriter> containerWriter(
      NewDxilContainerWriter(false));
  std::unique_ptr<DxilPartWriter> pDxilVersionWriter(
      NewVersionWriter(pVersionInfo));

  for (unsigned i = 0; i < DxilHeader->PartCount; i++) {
    hlsl::DxilPartHeader *PartHeader = GetDxilContainerPart(DxilHeader, i);
    if (ShouldBeCopiedIntoPDB(PartHeader->PartFourCC)) {
      UINT32 uSize = PartHeader->PartSize;
      const void *pPartData = PartHeader + 1;
      containerWriter->AddPart(
          PartHeader->PartFourCC, uSize,
          [pPartData, uSize](AbstractMemoryStream *pStream) {
            ULONG uBytesWritten = 0;
            IFR(pStream->Write(pPartData, uSize, &uBytesWritten));
            return S_OK;
          });
    }

    // Could use any of these. We're mostly after the header version and all
    // that.
    if (PartHeader->PartFourCC == hlsl::DFCC_DXIL ||
        PartHeader->PartFourCC == hlsl::DFCC_ShaderDebugInfoDXIL) {
      ProgramHeader = (hlsl::DxilProgramHeader *)(PartHeader + 1);
    }
  }

  if (!ProgramHeader)
    return E_FAIL;

  if (pSourceInfo) {
    const UINT32 uPartSize = pSourceInfo->AlignedSizeInBytes;

    containerWriter->AddPart(hlsl::DFCC_ShaderSourceInfo, uPartSize,
                             [pSourceInfo](IStream *pStream) {
                               ULONG uBytesWritten = 0;
                               pStream->Write(pSourceInfo,
                                              pSourceInfo->AlignedSizeInBytes,
                                              &uBytesWritten);
                               return S_OK;
                             });
  }

  if (pReflectionStream) {
    const hlsl::DxilPartHeader *pReflectionPartHeader =
        (const hlsl::DxilPartHeader *)pReflectionStream->GetPtr();

    containerWriter->AddPart(
        hlsl::DFCC_ShaderStatistics, pReflectionPartHeader->PartSize,
        [pReflectionPartHeader](IStream *pStream) {
          ULONG uBytesWritten = 0;
          pStream->Write(pReflectionPartHeader + 1,
                         pReflectionPartHeader->PartSize, &uBytesWritten);
          return S_OK;
        });
  }

  if (pVersionInfo) {
    containerWriter->AddPart(
        hlsl::DFCC_CompilerVersion, pDxilVersionWriter->size(),
        [&pDxilVersionWriter](AbstractMemoryStream *pStream) {
          pDxilVersionWriter->write(pStream);
          return S_OK;
        });
  }

  if (pDebugBlob) {
    static auto AlignByDword = [](UINT32 uSize, UINT32 *pPaddingBytes) {
      UINT32 uRem = uSize % sizeof(UINT32);
      UINT32 uResult =
          (uSize / sizeof(UINT32) + (uRem ? 1 : 0)) * sizeof(UINT32);
      *pPaddingBytes = uRem ? (sizeof(UINT32) - uRem) : 0;
      return uResult;
    };

    UINT32 uPaddingSize = 0;
    UINT32 uPartSize = AlignByDword(sizeof(hlsl::DxilProgramHeader) +
                                        pDebugBlob->GetBufferSize(),
                                    &uPaddingSize);

    containerWriter->AddPart(
        hlsl::DFCC_ShaderDebugInfoDXIL, uPartSize,
        [uPartSize, ProgramHeader, pDebugBlob, uPaddingSize](IStream *pStream) {
          hlsl::DxilProgramHeader Header = *ProgramHeader;
          Header.BitcodeHeader.BitcodeSize = pDebugBlob->GetBufferSize();
          Header.BitcodeHeader.BitcodeOffset = sizeof(hlsl::DxilBitcodeHeader);
          Header.SizeInUint32 = uPartSize / sizeof(UINT32);

          ULONG uBytesWritten = 0;
          IFR(pStream->Write(&Header, sizeof(Header), &uBytesWritten));
          IFR(pStream->Write(pDebugBlob->GetBufferPointer(),
                             pDebugBlob->GetBufferSize(), &uBytesWritten));
          if (uPaddingSize) {
            UINT32 uPadding = 0;
            assert(uPaddingSize <= sizeof(uPadding) &&
                   "Padding size calculation is wrong.");
            IFR(pStream->Write(&uPadding, uPaddingSize, &uBytesWritten));
          }
          return S_OK;
        });
  }

  CComPtr<hlsl::AbstractMemoryStream> pStrippedContainerStream;
  IFR(hlsl::CreateMemoryStream(pMalloc, &pStrippedContainerStream));

  containerWriter->write(pStrippedContainerStream);
  IFR(pStrippedContainerStream.QueryInterface(ppNewContainer));

  return S_OK;
}

#ifdef _WIN32

#pragma fenv_access(on)

struct DefaultFPEnvScope {
  // _controlfp_s is non-standard and <cfenv>.feholdexceptions doesn't work on
  // windows...?
  unsigned int previousValue;
  DefaultFPEnvScope() {
    // _controlfp_s returns the value of the control word as it is after
    // the call, not before the call.  This is the proper way to get the
    // previous value.
    errno_t error = _controlfp_s(&previousValue, 0, 0);
    IFT(error == 0 ? S_OK : E_FAIL);
    // No exceptions, preserve denormals & round to nearest.
    unsigned int newValue;
    error = _controlfp_s(&newValue, _MCW_EM | _DN_SAVE | _RC_NEAR,
                         _MCW_EM | _MCW_DN | _MCW_RC);
    IFT(error == 0 ? S_OK : E_FAIL);
  }
  ~DefaultFPEnvScope() {
    _clearfp();
    unsigned int newValue;
    errno_t error =
        _controlfp_s(&newValue, previousValue, _MCW_EM | _MCW_DN | _MCW_RC);
    // During cleanup we can't throw as we might already be handling another
    // one.
    DXASSERT_LOCALVAR(error, error == 0,
                      "Failed to restore floating-point environment.");
  }
};

#else // _WIN32

struct DefaultFPEnvScope {
  DefaultFPEnvScope() {} // Dummy ctor to avoid unused local warning
};

#endif // _WIN32

class HLSLExtensionsCodegenHelperImpl : public HLSLExtensionsCodegenHelper {
private:
  CompilerInstance &m_CI;
  DxcLangExtensionsHelper &m_langExtensionsHelper;
  std::string m_rootSigDefine;

  // The metadata format is a root node that has pointers to metadata
  // nodes for each define. The metatdata node for a define is a pair
  // of (name, value) metadata strings.
  //
  // Example:
  // !hlsl.semdefs = {!0, !1}
  // !0 = !{!"FOO", !"BAR"}
  // !1 = !{!"BOO", !"HOO"}
  void WriteSemanticDefines(llvm::Module *M,
                            const ParsedSemanticDefineList &defines) {
    // Create all metadata nodes for each define. Each node is a (name, value)
    // pair.
    std::vector<MDNode *> mdNodes;
    const std::string enableStr("_ENABLE_");
    const std::string disableStr("_DISABLE_");
    const std::string selectStr("_SELECT_");

    auto &optToggles = m_CI.getCodeGenOpts().HLSLOptimizationToggles.Toggles;
    auto &optSelects = m_CI.getCodeGenOpts().HLSLOptimizationToggles.Selects;

    const llvm::SmallVector<std::string, 2> &semDefPrefixes =
        m_langExtensionsHelper.GetSemanticDefines();

    // Add semantic defines to mdNodes and also to codeGenOpts
    for (const ParsedSemanticDefine &define : defines) {
      MDString *name = MDString::get(M->getContext(), define.Name);
      MDString *value = MDString::get(M->getContext(), define.Value);
      mdNodes.push_back(MDNode::get(M->getContext(), {name, value}));

      // Find index for end of matching semantic define prefix
      size_t prefixPos = 0;
      for (auto prefix : semDefPrefixes) {
        if (IsMacroMatch(define.Name, prefix)) {
          prefixPos = prefix.length() - 1;
          break;
        }
      }

      // Add semantic defines to option flag equivalents
      // Convert define-style '_' into option-style '-' and lowercase everything
      if (!define.Name.compare(prefixPos, enableStr.length(), enableStr)) {
        std::string optName =
            define.Name.substr(prefixPos + enableStr.length());
        std::replace(optName.begin(), optName.end(), '_', '-');
        optToggles[StringRef(optName).lower()] = true;
      } else if (!define.Name.compare(prefixPos, disableStr.length(),
                                      disableStr)) {
        std::string optName =
            define.Name.substr(prefixPos + disableStr.length());
        std::replace(optName.begin(), optName.end(), '_', '-');
        optToggles[StringRef(optName).lower()] = false;
      } else if (!define.Name.compare(prefixPos, selectStr.length(),
                                      selectStr)) {
        std::string optName =
            define.Name.substr(prefixPos + selectStr.length());
        std::replace(optName.begin(), optName.end(), '_', '-');
        optSelects[StringRef(optName).lower()] = define.Value;
      }
    }

    // Add root node with pointers to all define metadata nodes.
    NamedMDNode *Root = M->getOrInsertNamedMetadata(
        m_langExtensionsHelper.GetSemanticDefineMetadataName());
    for (MDNode *node : mdNodes)
      Root->addOperand(node);
  }

  SemanticDefineErrorList
  GetValidatedSemanticDefines(const ParsedSemanticDefineList &defines,
                              ParsedSemanticDefineList &validated,
                              SemanticDefineErrorList &errors) {
    for (const ParsedSemanticDefine &define : defines) {
      DxcLangExtensionsHelper::SemanticDefineValidationResult result =
          m_langExtensionsHelper.ValidateSemanticDefine(define.Name,
                                                        define.Value);
      if (result.HasError())
        errors.emplace_back(SemanticDefineError(
            define.Location, SemanticDefineError::Level::Error, result.Error));
      if (result.HasWarning())
        errors.emplace_back(SemanticDefineError(
            define.Location, SemanticDefineError::Level::Warning,
            result.Warning));
      if (!result.HasError())
        validated.emplace_back(define);
    }

    return errors;
  }

public:
  HLSLExtensionsCodegenHelperImpl(CompilerInstance &CI,
                                  DxcLangExtensionsHelper &langExtensionsHelper,
                                  StringRef rootSigDefine)
      : m_CI(CI), m_langExtensionsHelper(langExtensionsHelper),
        m_rootSigDefine(rootSigDefine) {}

  // Write semantic defines as metadata in the module.
  virtual void WriteSemanticDefines(llvm::Module *M) override {
    // Grab the semantic defines seen by the parser.
    ParsedSemanticDefineList defines =
        CollectSemanticDefinesParsedByCompiler(m_CI, &m_langExtensionsHelper);

    // Nothing to do if we have no defines.
    SemanticDefineErrorList errors;
    if (!defines.size())
      return;

    ParsedSemanticDefineList validated;
    GetValidatedSemanticDefines(defines, validated, errors);
    WriteSemanticDefines(M, validated);

    auto &Diags = m_CI.getDiagnostics();
    for (const auto &error : errors) {
      clang::DiagnosticsEngine::Level level = clang::DiagnosticsEngine::Error;
      if (error.IsWarning())
        level = clang::DiagnosticsEngine::Warning;
      unsigned DiagID = Diags.getCustomDiagID(level, "%0");
      Diags.Report(clang::SourceLocation::getFromRawEncoding(error.Location()),
                   DiagID)
          << error.Message();
    }
  }
  // Update CodeGenOption based on HLSLOptimizationToggles.
  void UpdateCodeGenOptions(clang::CodeGenOptions &CGO) override {
    auto &CodeGenOpts = m_CI.getCodeGenOpts();
    CGO.HLSLEnableLifetimeMarkers &=
        CodeGenOpts.HLSLOptimizationToggles.IsEnabled(
            hlsl::options::TOGGLE_LIFETIME_MARKERS);
  }
  virtual bool IsOptionEnabled(hlsl::options::Toggle toggle) override {
    return m_CI.getCodeGenOpts().HLSLOptimizationToggles.IsEnabled(toggle);
  }

  virtual std::string GetIntrinsicName(UINT opcode) override {
    return m_langExtensionsHelper.GetIntrinsicName(opcode);
  }

  virtual bool GetDxilOpcode(UINT opcode, OP::OpCode &dxilOpcode) override {
    UINT dop = static_cast<UINT>(OP::OpCode::NumOpCodes);
    if (m_langExtensionsHelper.GetDxilOpCode(opcode, dop)) {
      if (dop < static_cast<UINT>(OP::OpCode::NumOpCodes)) {
        dxilOpcode = static_cast<OP::OpCode>(dop);
        return true;
      }
    }
    return false;
  }

  virtual HLSLExtensionsCodegenHelper::CustomRootSignature::Status
  GetCustomRootSignature(CustomRootSignature *out) override {
    // Find macro definition in preprocessor.
    Preprocessor &pp = m_CI.getPreprocessor();
    MacroInfo *macro = MacroExpander::FindMacroInfo(pp, m_rootSigDefine);
    if (!macro)
      return CustomRootSignature::NOT_FOUND;

    // Combine tokens into single string
    MacroExpander expander(pp, MacroExpander::STRIP_QUOTES);
    if (!expander.ExpandMacro(macro, &out->RootSignature))
      return CustomRootSignature::NOT_FOUND;

    // Record source location of root signature macro.
    out->EncodedSourceLocation = macro->getDefinitionLoc().getRawEncoding();

    return CustomRootSignature::FOUND;
  }
};

static void CreateDefineStrings(const DxcDefine *pDefines, UINT defineCount,
                                std::vector<std::string> &defines) {
  // Not very efficient but also not very important.
  for (UINT32 i = 0; i < defineCount; i++) {
    CW2A utf8Name(pDefines[i].Name, CP_UTF8);
    CW2A utf8Value(pDefines[i].Value, CP_UTF8);
    std::string val(utf8Name.m_psz);
    val += "=";
    val += (pDefines[i].Value) ? utf8Value.m_psz : "1";
    defines.push_back(val);
  }
}

static HRESULT ErrorWithString(const std::string &error, REFIID riid,
                               void **ppResult) {
  CComPtr<IDxcResult> pResult;
  IFT(DxcResult::Create(
      E_FAIL, DXC_OUT_NONE,
      {DxcOutputObject::ErrorOutput(CP_UTF8, error.data(), error.size())},
      &pResult));
  IFT(pResult->QueryInterface(riid, ppResult));
  return S_OK;
}

class DxcCompiler : public IDxcCompiler3,
                    public IDxcLangExtensions3,
                    public IDxcContainerEvent,
                    public IDxcVersionInfo3,
#ifdef SUPPORT_QUERY_GIT_COMMIT_INFO
                    public IDxcVersionInfo2
#else
                    public IDxcVersionInfo
#endif // SUPPORT_QUERY_GIT_COMMIT_INFO
{
private:
  DXC_MICROCOM_TM_REF_FIELDS()
  DxcLangExtensionsHelper m_langExtensionsHelper;
  CComPtr<IDxcContainerEventsHandler> m_pDxcContainerEventsHandler;
  DxcCompilerAdapter m_DxcCompilerAdapter;

public:
  DxcCompiler(IMalloc *pMalloc)
      : m_dwRef(0), m_pMalloc(pMalloc), m_DxcCompilerAdapter(this, pMalloc) {}
  DXC_MICROCOM_TM_ADDREF_RELEASE_IMPL()
  DXC_MICROCOM_TM_ALLOC(DxcCompiler)
  DXC_LANGEXTENSIONS_HELPER_IMPL(m_langExtensionsHelper)

  HRESULT STDMETHODCALLTYPE RegisterDxilContainerEventHandler(
      IDxcContainerEventsHandler *pHandler, UINT64 *pCookie) override {
    DXASSERT(m_pDxcContainerEventsHandler == nullptr,
             "else events handler is already registered");
    *pCookie = 1; // Only one EventsHandler supported
    m_pDxcContainerEventsHandler = pHandler;
    return S_OK;
  };
  HRESULT STDMETHODCALLTYPE
  UnRegisterDxilContainerEventHandler(UINT64 cookie) override {
    DXASSERT(m_pDxcContainerEventsHandler != nullptr,
             "else unregister should not have been called");
    m_pDxcContainerEventsHandler.Release();
    return S_OK;
  }

  HRESULT STDMETHODCALLTYPE QueryInterface(REFIID iid,
                                           void **ppvObject) override {
    HRESULT hr = DoBasicQueryInterface<IDxcCompiler3, IDxcLangExtensions,
                                       IDxcLangExtensions2, IDxcLangExtensions3,
                                       IDxcContainerEvent, IDxcVersionInfo
#ifdef SUPPORT_QUERY_GIT_COMMIT_INFO
                                       ,
                                       IDxcVersionInfo2
#endif // SUPPORT_QUERY_GIT_COMMIT_INFO
                                       ,
                                       IDxcVersionInfo3>(this, iid, ppvObject);
    if (FAILED(hr)) {
      return DoBasicQueryInterface<IDxcCompiler, IDxcCompiler2>(
          &m_DxcCompilerAdapter, iid, ppvObject);
    }
    return hr;
  }

  // Compile a single entry point to the target shader model with debug
  // information.
  HRESULT STDMETHODCALLTYPE Compile(
      const DxcBuffer *pSource,            // Source text to compile
      LPCWSTR *pArguments,                 // Array of pointers to arguments
      UINT32 argCount,                     // Number of arguments
      IDxcIncludeHandler *pIncludeHandler, // user-provided interface to handle
                                           // #include directives (optional)
      REFIID riid, LPVOID *ppResult // IDxcResult: status, buffer, and errors
      ) override {
    llvm::TimeTraceScope TimeScope("Compile", StringRef(""));
    if (pSource == nullptr || ppResult == nullptr ||
        (argCount > 0 && pArguments == nullptr))
      return E_INVALIDARG;
    if (!(IsEqualIID(riid, __uuidof(IDxcResult)) ||
          IsEqualIID(riid, __uuidof(IDxcOperationResult))))
      return E_INVALIDARG;

    *ppResult = nullptr;

    HRESULT hr = S_OK;
    CComPtr<IDxcBlobUtf8> utf8Source;
    CComPtr<AbstractMemoryStream> pOutputStream;
    CComPtr<IDxcOperationResult> pDxcOperationResult;
    bool bCompileStarted = false;
    bool bPreprocessStarted = false;
    DxilShaderHash ShaderHashContent;
    DxcThreadMalloc TM(m_pMalloc);

    try {
      DefaultFPEnvScope fpEnvScope;

      IFT(CreateMemoryStream(m_pMalloc, &pOutputStream));

      // Parse command-line options into DxcOpts
      int argCountInt;
      IFT(UIntToInt(argCount, &argCountInt));
      hlsl::options::MainArgs mainArgs(argCountInt, pArguments, 0);
      hlsl::options::DxcOpts opts;
      std::string warnings;
      raw_string_ostream w(warnings);
      {
        bool finished = false;
        CComPtr<AbstractMemoryStream> pOptionErrorStream;
        IFT(CreateMemoryStream(m_pMalloc, &pOptionErrorStream));
        dxcutil::ReadOptsAndValidate(mainArgs, opts, pOptionErrorStream,
                                     &pDxcOperationResult, finished);
        if (finished) {
          IFT(pDxcOperationResult->QueryInterface(riid, ppResult));
          hr = S_OK;
          goto Cleanup;
        }
        if (pOptionErrorStream->GetPtrSize() > 0) {
          w << StringRef((const char *)pOptionErrorStream->GetPtr(),
                         (size_t)pOptionErrorStream->GetPtrSize());
        }
      }

      bool isPreprocessing = !opts.Preprocess.empty();
      if (isPreprocessing) {
        DxcEtw_DXCompilerPreprocess_Start();
        bPreprocessStarted = true;
      } else {
        DxcEtw_DXCompilerCompile_Start();
        bCompileStarted = true;
      }

      CComPtr<DxcResult> pResult = DxcResult::Alloc(m_pMalloc);
      IFT(pResult->SetEncoding(opts.DefaultTextCodePage));
      DxcOutputObject primaryOutput;

      // Formerly API values.
      const char *pUtf8SourceName =
          opts.InputFile.empty() ? "hlsl.hlsl" : opts.InputFile.data();
      CA2W pWideSourceName(pUtf8SourceName, CP_UTF8);
      const char *pUtf8EntryPoint =
          opts.EntryPoint.empty() ? "main" : opts.EntryPoint.data();
      const char *pUtf8OutputName = isPreprocessing ? opts.Preprocess.data()
                                    : opts.OutputObject.empty()
                                        ? ""
                                        : opts.OutputObject.data();
      CA2W pWideOutputName(
          isPreprocessing ? opts.Preprocess.data() : pUtf8OutputName, CP_UTF8);
      LPCWSTR pObjectName = (!isPreprocessing && opts.OutputObject.empty())
                                ? nullptr
                                : pWideOutputName.m_psz;
      IFT(primaryOutput.SetName(pObjectName));

      // Wrap source in blob
      CComPtr<IDxcBlobEncoding> pSourceEncoding;
      IFT(hlsl::DxcCreateBlob(pSource->Ptr, pSource->Size, true, false,
                              pSource->Encoding != 0, pSource->Encoding,
                              nullptr, &pSourceEncoding));

#ifdef ENABLE_SPIRV_CODEGEN
      // We want to embed the preprocessed source code in the final SPIR-V if
      // debug information is enabled. Therefore, we invoke Preprocess() here
      // first for such case. Then we invoke the compilation process over the
      // preprocessed source code, so that line numbers are consistent with the
      // embedded source code.
      if (!isPreprocessing && opts.GenSPIRV && opts.DebugInfo &&
          !opts.SpirvOptions.debugInfoVulkan) {
        CComPtr<IDxcResult> pSrcCodeResult;
        std::vector<LPCWSTR> PreprocessArgs;
        PreprocessArgs.reserve(argCount + 1);
        PreprocessArgs.assign(pArguments, pArguments + argCount);
        PreprocessArgs.push_back(L"-P");
        PreprocessArgs.push_back(L"-Fi");
        PreprocessArgs.push_back(L"preprocessed.hlsl");
        IFT(Compile(pSource, PreprocessArgs.data(), PreprocessArgs.size(),
                    pIncludeHandler, IID_PPV_ARGS(&pSrcCodeResult)));
        HRESULT status;
        IFT(pSrcCodeResult->GetStatus(&status));
        if (SUCCEEDED(status)) {
          pSourceEncoding.Release();
          IFT(pSrcCodeResult->GetOutput(
              DXC_OUT_HLSL, IID_PPV_ARGS(&pSourceEncoding), nullptr));
        }
      }
#endif // ENABLE_SPIRV_CODEGEN

      // Convert source code encoding
      IFC(hlsl::DxcGetBlobAsUtf8(pSourceEncoding, m_pMalloc, &utf8Source,
                                 opts.DefaultTextCodePage));

      CComPtr<IDxcBlob> pOutputBlob;
      dxcutil::DxcArgsFileSystem *msfPtr = dxcutil::CreateDxcArgsFileSystem(
          utf8Source, pWideSourceName.m_psz, pIncludeHandler,
          opts.DefaultTextCodePage);
      std::unique_ptr<::llvm::sys::fs::MSFileSystem> msf(msfPtr);

      ::llvm::sys::fs::AutoPerThreadSystem pts(msf.get());
      IFTLLVM(pts.error_code());

      IFT(pOutputStream.QueryInterface(&pOutputBlob));

      primaryOutput.kind = DXC_OUT_OBJECT;
      if (opts.AstDump || opts.OptDump || opts.DumpDependencies ||
          opts.VerifyDiagnostics)
        primaryOutput.kind = DXC_OUT_TEXT;
      else if (isPreprocessing)
        primaryOutput.kind = DXC_OUT_HLSL;

      IFT(pResult->SetOutputName(DXC_OUT_REFLECTION,
                                 opts.OutputReflectionFile));
      IFT(pResult->SetOutputName(DXC_OUT_SHADER_HASH,
                                 opts.OutputShaderHashFile));
      IFT(pResult->SetOutputName(DXC_OUT_ERRORS, opts.OutputWarningsFile));
      IFT(pResult->SetOutputName(DXC_OUT_ROOT_SIGNATURE,
                                 opts.OutputRootSigFile));

      if (opts.DisplayIncludeProcess)
        msfPtr->EnableDisplayIncludeProcess();

      IFT(msfPtr->RegisterOutputStream(L"output.bc", pOutputStream));
      IFT(msfPtr->CreateStdStreams(m_pMalloc));

      StringRef Data(utf8Source->GetStringPointer(),
                     utf8Source->GetStringLength());

      // Not very efficient but also not very important.
      std::vector<std::string> defines;
      CreateDefineStrings(opts.Defines.data(), opts.Defines.size(), defines);

      // Setup a compiler instance.
      raw_stream_ostream outStream(pOutputStream.p);
      llvm::LLVMContext
          llvmContext; // LLVMContext should outlive CompilerInstance
      std::unique_ptr<llvm::Module> debugModule;
      CComPtr<AbstractMemoryStream> pReflectionStream;
      CompilerInstance compiler;
      std::unique_ptr<TextDiagnosticPrinter> diagPrinter =
          llvm::make_unique<TextDiagnosticPrinter>(
              w, &compiler.getDiagnosticOpts());
      SetupCompilerForCompile(compiler, &m_langExtensionsHelper,
                              pUtf8SourceName, diagPrinter.get(), defines, opts,
                              pArguments, argCount);
      msfPtr->SetupForCompilerInstance(compiler);

      // The clang entry point (cc1_main) would now create a compiler invocation
      // from arguments, but depending on the Preprocess option, we either
      // compile to LLVM bitcode and then package that into a DXBC blob, or
      // preprocess to HLSL text.
      //
      // With the compiler invocation built from command line arguments, the
      // next step is to call ExecuteCompilerInvocation, which creates a
      // FrontendAction* of EmitBCAction, which is a CodeGenAction, which is an
      // ASTFrontendAction. That sets up a BackendConsumer as the ASTConsumer.
      compiler.getFrontendOpts().OutputFile = "output.bc";
      compiler.WriteDefaultOutputDirectly = true;
      compiler.setOutStream(&outStream);

      unsigned rootSigMajor = 0;
      unsigned rootSigMinor = 0;
      // NOTE: this calls the validation component from dxil.dll; the built-in
      // validator can be used as a fallback.
      bool produceFullContainer = false;
      bool needsValidation = false;
      bool validateRootSigContainer = false;

      if (isPreprocessing) {
        // These settings are back-compatible with fxc.
        clang::PreprocessorOutputOptions &PPOutOpts =
            compiler.getPreprocessorOutputOpts();
        PPOutOpts.ShowCPP = 1;         // Print normal preprocessed output.
        PPOutOpts.ShowComments = 0;    // Show comments.
        PPOutOpts.ShowLineMarkers = 1; // Show \#line markers.
        PPOutOpts.UseLineDirectives =
            1; // Use \#line instead of GCC-style \# N.
        PPOutOpts.ShowMacroComments = 0; // Show comments, even in macros.
        PPOutOpts.ShowMacros = 0;        // Print macro definitions.
        PPOutOpts.RewriteIncludes = 0;   // Preprocess include directives only.

        FrontendInputFile file(pUtf8SourceName, IK_HLSL);
        clang::PrintPreprocessedAction action;
        if (action.BeginSourceFile(compiler, file)) {
          action.Execute();
          action.EndSourceFile();
        }
        outStream.flush();
      } else {
        compiler.getLangOpts().HLSLEntryFunction =
            compiler.getCodeGenOpts().HLSLEntryFunction = pUtf8EntryPoint;

        // Parse and apply
        if (opts.BindingTableDefine.size()) {
          // Just pas the define for now because preprocessor is not available
          // yet.
          struct BindingTableParserImpl
              : public CodeGenOptions::BindingTableParserType {
            CompilerInstance &compiler;
            std::string define;
            BindingTableParserImpl(CompilerInstance &compiler, StringRef define)
                : compiler(compiler), define(define.str()) {}

            bool Parse(llvm::raw_ostream &os,
                       hlsl::DxcBindingTable *outBindingTable) override {
              Preprocessor &pp = compiler.getPreprocessor();
              MacroInfo *macro = MacroExpander::FindMacroInfo(pp, define);
              if (!macro) {
                os << Twine("Binding table define'") + define + "' not found.";
                os.flush();
                return false;
              }

              std::string bindingTableStr;
              // Combine tokens into single string
              MacroExpander expander(pp, MacroExpander::STRIP_QUOTES);
              if (!expander.ExpandMacro(macro, &bindingTableStr)) {
                os << Twine("Binding table define'") + define +
                          "' failed to expand.";
                os.flush();
                return false;
              }
              return hlsl::ParseBindingTable(define, StringRef(bindingTableStr),
                                             os, outBindingTable);
            }
          };

          compiler.getCodeGenOpts().BindingTableParser.reset(
              new BindingTableParserImpl(compiler, opts.BindingTableDefine));
        } else if (opts.ImportBindingTable.size()) {
          hlsl::options::StringRefWide wstrRef(opts.ImportBindingTable);
          CComPtr<IDxcBlob> pBlob;
          std::string error;
          llvm::raw_string_ostream os(error);
          if (!pIncludeHandler) {
            os << Twine("Binding table binding file '") +
                      opts.ImportBindingTable +
                      "' specified, but no include handler was given.";
            os.flush();
            return ErrorWithString(error, riid, ppResult);
          } else if (SUCCEEDED(pIncludeHandler->LoadSource(wstrRef, &pBlob))) {
            bool succ = hlsl::ParseBindingTable(
                opts.ImportBindingTable,
                StringRef((const char *)pBlob->GetBufferPointer(),
                          pBlob->GetBufferSize()),
                os, &compiler.getCodeGenOpts().HLSLBindingTable);

            if (!succ) {
              os.flush();
              return ErrorWithString(error, riid, ppResult);
            }
          } else {
            os << Twine("Could not load binding table file '") +
                      opts.ImportBindingTable + "'.";
            os.flush();
            return ErrorWithString(error, riid, ppResult);
          }
        }

        if (compiler.getCodeGenOpts().HLSLProfile == "rootsig_1_1") {
          rootSigMajor = 1;
          rootSigMinor = 1;
        } else if (compiler.getCodeGenOpts().HLSLProfile == "rootsig_1_0") {
          rootSigMajor = 1;
          rootSigMinor = 0;
        }
        compiler.getLangOpts().IsHLSLLibrary = opts.IsLibraryProfile();

        // Clear entry function if library target
        if (compiler.getLangOpts().IsHLSLLibrary)
          compiler.getLangOpts().HLSLEntryFunction =
              compiler.getCodeGenOpts().HLSLEntryFunction = "";

        // NOTE: this calls the validation component from dxil.dll; the built-in
        // validator can be used as a fallback.
        produceFullContainer = !opts.CodeGenHighLevel && !opts.AstDump &&
                               !opts.OptDump && rootSigMajor == 0 &&
                               !opts.DumpDependencies &&
                               !opts.VerifyDiagnostics;
        needsValidation = produceFullContainer && !opts.DisableValidation;

        if (compiler.getCodeGenOpts().HLSLProfile == "lib_6_x") {
          // Currently do not support stripping reflection from offline linking
          // target.
          opts.KeepReflectionInDxil = true;
        }

        if (opts.ValVerMajor != UINT_MAX) {
          // user-specified validator version override
          compiler.getCodeGenOpts().HLSLValidatorMajorVer = opts.ValVerMajor;
          compiler.getCodeGenOpts().HLSLValidatorMinorVer = opts.ValVerMinor;
        } else {
          // Version from dxil.dll, or internal validator if unavailable
<<<<<<< HEAD
          dxcutil::GetValidatorVersion(&compiler.getCodeGenOpts().HLSLValidatorMajorVer,
                                      &compiler.getCodeGenOpts().HLSLValidatorMinorVer,
                                      opts.SelectValidator);
=======
          dxcutil::GetValidatorVersion(
              &compiler.getCodeGenOpts().HLSLValidatorMajorVer,
              &compiler.getCodeGenOpts().HLSLValidatorMinorVer);
>>>>>>> 37ed6138
        }

        // Root signature-only container validation is only supported on 1.5 and
        // above.
        validateRootSigContainer =
            DXIL::CompareVersions(
                compiler.getCodeGenOpts().HLSLValidatorMajorVer,
                compiler.getCodeGenOpts().HLSLValidatorMinorVer, 1, 5) >= 0;
      }

      if (opts.AstDump) {
        clang::ASTDumpAction dumpAction;
        // Consider - ASTDumpFilter, ASTDumpLookups
        compiler.getFrontendOpts().ASTDumpDecls = true;
        FrontendInputFile file(pUtf8SourceName, IK_HLSL);
        dumpAction.BeginSourceFile(compiler, file);
        dumpAction.Execute();
        dumpAction.EndSourceFile();
        outStream.flush();
      } else if (opts.DumpDependencies) {
        auto dependencyCollector = std::make_shared<DependencyCollector>();
        compiler.addDependencyCollector(dependencyCollector);
        compiler.createPreprocessor(clang::TranslationUnitKind::TU_Complete);

        clang::PreprocessOnlyAction preprocessAction;
        FrontendInputFile file(pUtf8SourceName, IK_HLSL);
        preprocessAction.BeginSourceFile(compiler, file);
        preprocessAction.Execute();
        preprocessAction.EndSourceFile();

        outStream << (opts.OutputObject.empty() ? opts.InputFile
                                                : opts.OutputObject);
        bool firstDependency = true;
        for (auto &dependency : dependencyCollector->getDependencies()) {
          if (firstDependency) {
            outStream << ": " << dependency;
            firstDependency = false;
            continue;
          }
          outStream << " \\\n " << dependency;
        }
        outStream << "\n";
        outStream.flush();
      } else if (opts.OptDump) {
        EmitOptDumpAction action(&llvmContext);
        FrontendInputFile file(pUtf8SourceName, IK_HLSL);
        action.BeginSourceFile(compiler, file);
        action.Execute();
        action.EndSourceFile();
        outStream.flush();
      } else if (rootSigMajor) {
        HLSLRootSignatureAction action(
            compiler.getCodeGenOpts().HLSLEntryFunction, rootSigMajor,
            rootSigMinor);
        FrontendInputFile file(pUtf8SourceName, IK_HLSL);
        action.BeginSourceFile(compiler, file);
        action.Execute();
        action.EndSourceFile();
        outStream.flush();
        // Don't do work to put in a container if an error has occurred
        bool compileOK = !compiler.getDiagnostics().hasErrorOccurred();
        if (compileOK) {
          auto rootSigHandle = action.takeRootSigHandle();

          CComPtr<AbstractMemoryStream> pContainerStream;
          IFT(CreateMemoryStream(m_pMalloc, &pContainerStream));
          SerializeDxilContainerForRootSignature(rootSigHandle.get(),
                                                 pContainerStream);

          pOutputBlob.Release();
          IFT(pContainerStream.QueryInterface(&pOutputBlob));
          if (validateRootSigContainer && !opts.DisableValidation) {
            CComPtr<IDxcBlobEncoding> pValErrors;
            // Validation failure communicated through diagnostic error
            dxcutil::ValidateRootSignatureInContainer(
<<<<<<< HEAD
              pOutputBlob, &compiler.getDiagnostics(),
              opts.SelectValidator);
=======
                pOutputBlob, &compiler.getDiagnostics());
>>>>>>> 37ed6138
          }
        }
      } else if (opts.VerifyDiagnostics) {
        SyntaxOnlyAction action;
        FrontendInputFile file(pUtf8SourceName, IK_HLSL);
        if (action.BeginSourceFile(compiler, file)) {
          action.Execute();
          action.EndSourceFile();
        }
      }
      // SPIRV change starts
#ifdef ENABLE_SPIRV_CODEGEN
      else if (!isPreprocessing && opts.GenSPIRV) {
        // Since SpirvOptions is passed to the SPIR-V CodeGen as a whole
        // structure, we need to copy a few non-spirv-specific options into the
        // structure.
        opts.SpirvOptions.enable16BitTypes = opts.Enable16BitTypes;
        opts.SpirvOptions.codeGenHighLevel = opts.CodeGenHighLevel;
        opts.SpirvOptions.defaultRowMajor = opts.DefaultRowMajor;
        opts.SpirvOptions.disableValidation = opts.DisableValidation;
        // Save a string representation of command line options and
        // input file name.
        if (opts.DebugInfo) {
          opts.SpirvOptions.inputFile = opts.InputFile;
          for (auto opt : mainArgs.getArrayRef()) {
            if (opts.InputFile.compare(opt) != 0) {
              opts.SpirvOptions.clOptions += " " + std::string(opt);
            }
          }
        }

        compiler.getCodeGenOpts().SpirvOptions = opts.SpirvOptions;
        clang::EmitSpirvAction action;
        FrontendInputFile file(pUtf8SourceName, IK_HLSL);
        action.BeginSourceFile(compiler, file);
        action.Execute();
        action.EndSourceFile();
        outStream.flush();
      }
#endif
      // SPIRV change ends
      else if (!isPreprocessing) {
        EmitBCAction action(&llvmContext);
        FrontendInputFile file(pUtf8SourceName, IK_HLSL);
        bool compileOK;
        if (action.BeginSourceFile(compiler, file)) {
          action.Execute();
          action.EndSourceFile();
          compileOK = !compiler.getDiagnostics().hasErrorOccurred();
        } else {
          compileOK = false;
        }
        outStream.flush();

        SerializeDxilFlags SerializeFlags =
            hlsl::options::ComputeSerializeDxilFlags(opts);
        CComPtr<IDxcBlob> pRootSignatureBlob = nullptr;
        CComPtr<IDxcBlob> pPrivateBlob = nullptr;
        if (!opts.RootSignatureSource.empty()) {
          hlsl::options::StringRefWide wstrRef(opts.RootSignatureSource);
          std::string error;
          llvm::raw_string_ostream os(error);
          if (!pIncludeHandler) {
            os << Twine("Root Signature file '") + opts.RootSignatureSource +
                      "' specified, but no include handler was given.";
            os.flush();
            return ErrorWithString(error, riid, ppResult);
          } else if (SUCCEEDED(pIncludeHandler->LoadSource(
                         wstrRef, &pRootSignatureBlob))) {
          } else {
            os << Twine("Could not load root signature file '") +
                      opts.RootSignatureSource + "'.";
            os.flush();
            return ErrorWithString(error, riid, ppResult);
          }
        }
        if (!opts.PrivateSource.empty()) {
          hlsl::options::StringRefWide wstrRef(opts.PrivateSource);
          std::string error;
          llvm::raw_string_ostream os(error);
          if (!pIncludeHandler) {
            os << Twine("Private file '") + opts.PrivateSource +
                      "' specified, but no include handler was given.";
            os.flush();
            return ErrorWithString(error, riid, ppResult);
          } else if (SUCCEEDED(
                         pIncludeHandler->LoadSource(wstrRef, &pPrivateBlob))) {
          } else {
            os << Twine("Could not load root signature file '") +
                      opts.PrivateSource + "'.";
            os.flush();
            return ErrorWithString(error, riid, ppResult);
          }
        }

        // Don't do work to put in a container if an error has occurred
        // Do not create a container when there is only a a high-level
        // representation in the module.
        if (compileOK && !opts.CodeGenHighLevel) {
          HRESULT valHR = S_OK;
          CComPtr<AbstractMemoryStream> pRootSigStream;
          IFT(CreateMemoryStream(DxcGetThreadMallocNoRef(),
                                 &pReflectionStream));
          IFT(CreateMemoryStream(DxcGetThreadMallocNoRef(), &pRootSigStream));

          std::unique_ptr<llvm::Module> serializeModule(action.takeModule());

          // Clone and save the copy.
          if (opts.GenerateFullDebugInfo()) {
            debugModule.reset(llvm::CloneModule(serializeModule.get()));
          }

          dxcutil::AssembleInputs inputs(
              std::move(serializeModule), pOutputBlob, m_pMalloc,
              SerializeFlags, pOutputStream, opts.GetPDBName(),
              &compiler.getDiagnostics(), &ShaderHashContent, pReflectionStream,
              pRootSigStream, pRootSignatureBlob, pPrivateBlob,
              opts.SelectValidator);

          inputs.pVersionInfo = static_cast<IDxcVersionInfo *>(this);

          if (needsValidation) {
            valHR = dxcutil::ValidateAndAssembleToContainer(inputs);
          } else {
            dxcutil::AssembleToContainer(inputs);
          }

          // Callback after valid DXIL is produced
          if (SUCCEEDED(valHR)) {
            CComPtr<IDxcBlob> pTargetBlob;
            if (m_pDxcContainerEventsHandler != nullptr) {
              HRESULT hr = m_pDxcContainerEventsHandler->OnDxilContainerBuilt(
                  pOutputBlob, &pTargetBlob);
              if (SUCCEEDED(hr) && pTargetBlob != nullptr) {
                std::swap(pOutputBlob, pTargetBlob);
              }
            }

            if (pOutputBlob && produceFullContainer &&
                (SerializeFlags & SerializeDxilFlags::IncludeDebugNamePart) !=
                    0) {
              const DxilContainerHeader *pContainer =
                  reinterpret_cast<DxilContainerHeader *>(
                      pOutputBlob->GetBufferPointer());
              DXASSERT(IsValidDxilContainer(pContainer,
                                            pOutputBlob->GetBufferSize()),
                       "else invalid container generated");
              auto it = std::find_if(begin(pContainer), end(pContainer),
                                     DxilPartIsType(DFCC_ShaderDebugName));
              if (it != end(pContainer)) {
                const char *pDebugName;
                if (GetDxilShaderDebugName(*it, &pDebugName, nullptr) &&
                    pDebugName && *pDebugName) {
                  IFT(pResult->SetOutputName(DXC_OUT_PDB, pDebugName));
                }
              }
            }

            if (pReflectionStream && pReflectionStream->GetPtrSize()) {
              CComPtr<IDxcBlob> pReflection;
              IFT(pReflectionStream->QueryInterface(&pReflection));
              IFT(pResult->SetOutputObject(DXC_OUT_REFLECTION, pReflection));
            }
            if (pRootSigStream && pRootSigStream->GetPtrSize()) {
              CComPtr<IDxcBlob> pRootSignature;
              IFT(pRootSigStream->QueryInterface(&pRootSignature));
              if (validateRootSigContainer && needsValidation) {
                CComPtr<IDxcBlobEncoding> pValErrors;
                // Validation failure communicated through diagnostic error
                dxcutil::ValidateRootSignatureInContainer(
<<<<<<< HEAD
                    pRootSignature, &compiler.getDiagnostics(),
                    opts.SelectValidator);
=======
                    pRootSignature, &compiler.getDiagnostics());
>>>>>>> 37ed6138
              }
              IFT(pResult->SetOutputObject(DXC_OUT_ROOT_SIGNATURE,
                                           pRootSignature));
            }
            CComPtr<IDxcBlob> pHashBlob;
            IFT(hlsl::DxcCreateBlobOnHeapCopy(&ShaderHashContent,
                                              (UINT32)sizeof(ShaderHashContent),
                                              &pHashBlob));
            IFT(pResult->SetOutputObject(DXC_OUT_SHADER_HASH, pHashBlob));
          } // SUCCEEDED(valHR)
        }   // compileOK && !opts.CodeGenHighLevel
      }

      std::string remarks;
      raw_string_ostream r(remarks);
      msfPtr->WriteStdOutToStream(r);
      CComPtr<IStream> pErrorStream;
      msfPtr->GetStdErrorHandleStream(&pErrorStream);
      CComPtr<IDxcBlob> pErrorBlob;
      IFT(pErrorStream.QueryInterface(&pErrorBlob));
      if (IsBlobNullOrEmpty(pErrorBlob)) {
        // Add std err to warnings.
        IFT(pResult->SetOutputString(DXC_OUT_ERRORS, warnings.c_str(),
                                     warnings.size()));
        // Add std out to remarks.
        IFT(pResult->SetOutputString(DXC_OUT_REMARKS, remarks.c_str(),
                                     remarks.size()));
      } else {
        IFT(pResult->SetOutputObject(DXC_OUT_ERRORS, pErrorBlob));
      }

      bool hasErrorOccurred = compiler.getDiagnostics().hasErrorOccurred();

      bool writePDB = opts.GeneratePDB() && produceFullContainer;

      // SPIRV change starts
#if defined(ENABLE_SPIRV_CODEGEN)
      writePDB &= !opts.GenSPIRV;
#endif
      // SPIRV change ends

      if (!hasErrorOccurred && writePDB) {
        CComPtr<IDxcBlob> pStrippedContainer;
        {
          // Create the shader source information for PDB
          hlsl::SourceInfoWriter debugSourceInfoWriter;
          const hlsl::DxilSourceInfo *pSourceInfo = nullptr;
          if (!opts.SourceInDebugModule) { // If we are using old PDB format
                                           // where sources are in debug module,
                                           // do not generate source info at all
            debugSourceInfoWriter.Write(opts.TargetProfile, opts.EntryPoint,
                                        compiler.getCodeGenOpts(),
                                        compiler.getSourceManager());
            pSourceInfo = debugSourceInfoWriter.GetPart();
          }

          CComPtr<IDxcBlob> pDebugProgramBlob;
          CComPtr<AbstractMemoryStream> pReflectionInPdb;
          // Don't include the debug part if using source only PDB
          if (opts.SourceOnlyDebug) {
            assert(pSourceInfo);
            pReflectionInPdb = pReflectionStream;
          } else {
            if (!opts.SourceInDebugModule) {
              // Strip out the source related metadata
              debugModule->GetOrCreateDxilModule()
                  .StripShaderSourcesAndCompileOptions(
                      /* bReplaceWithDummyData */ true);
            }
            CComPtr<AbstractMemoryStream> pDebugBlobStorage;
            IFT(CreateMemoryStream(DxcGetThreadMallocNoRef(),
                                   &pDebugBlobStorage));
            raw_stream_ostream outStream(pDebugBlobStorage.p);
            WriteBitcodeToFile(debugModule.get(), outStream, true);
            outStream.flush();
            IFT(pDebugBlobStorage.QueryInterface(&pDebugProgramBlob));
          }

          IFT(CreateContainerForPDB(m_pMalloc, pOutputBlob, pDebugProgramBlob,
                                    static_cast<IDxcVersionInfo *>(this),
                                    pSourceInfo, pReflectionInPdb,
                                    &pStrippedContainer));
        }

        // Create the final PDB Blob
        CComPtr<IDxcBlob> pPdbBlob;
        IFT(hlsl::pdb::WriteDxilPDB(m_pMalloc, pStrippedContainer,
                                    ShaderHashContent.Digest, &pPdbBlob));
        IFT(pResult->SetOutputObject(DXC_OUT_PDB, pPdbBlob));

        // If option Qpdb_in_private given, add the PDB to the DXC_OUT_OBJECT
        // container output as a DFCC_PrivateData part.
        if (opts.PdbInPrivate) {
          CComPtr<IDxcBlobEncoding> pContainerBlob;
          hlsl::DxcCreateBlobWithEncodingFromPinned(
              pOutputBlob->GetBufferPointer(), pOutputBlob->GetBufferSize(),
              CP_ACP, &pContainerBlob);

          CComPtr<IDxcContainerBuilder> pContainerBuilder;
          DxcCreateInstance2(this->m_pMalloc, CLSID_DxcContainerBuilder,
                             IID_PPV_ARGS(&pContainerBuilder));
          IFT(pContainerBuilder->Load(pOutputBlob));
          IFT(pContainerBuilder->AddPart(hlsl::DFCC_PrivateData, pPdbBlob));

          CComPtr<IDxcOperationResult> pReserializeResult;
          IFT(pContainerBuilder->SerializeContainer(&pReserializeResult));

          CComPtr<IDxcBlob> pNewOutput;
          IFT(pReserializeResult->GetResult(&pNewOutput));
          pOutputBlob = pNewOutput;
        } // PDB in private
      }   // Write PDB

      IFT(primaryOutput.SetObject(pOutputBlob, opts.DefaultTextCodePage));
      IFT(pResult->SetOutput(primaryOutput));

      // It is possible for errors to occur, but the diagnostic or AST consumers
      // can recover from them, or translate them to mean something different.
      // This happens with the `-verify` flag where an error may be expected.
      // The correct way to identify errors in this case is to query the
      // DiagnosticClient for the number of errors.
      unsigned NumErrors =
          compiler.getDiagnostics().getClient()->getNumErrors();
      IFT(pResult->SetStatusAndPrimaryResult(NumErrors > 0 ? E_FAIL : S_OK,
                                             primaryOutput.kind));
      IFT(pResult->QueryInterface(riid, ppResult));

      hr = S_OK;
    } catch (std::bad_alloc &) {
      hr = E_OUTOFMEMORY;
    } catch (hlsl::Exception &e) {
      assert(DXC_FAILED(e.hr));
      CComPtr<IDxcResult> pResult;
      hr = e.hr;
      std::string msg("Internal Compiler error: ");
      switch (hr) {
      case DXC_E_VALIDATOR_MISSING:
        msg = "Error: external validator selected, but DXIL.dll not found.";
        break;
      default:
        break;
      }
      msg += e.msg;
      if (SUCCEEDED(DxcResult::Create(
              e.hr, DXC_OUT_NONE,
              {DxcOutputObject::ErrorOutput(CP_UTF8, msg.c_str(), msg.size())},
              &pResult)) &&
          SUCCEEDED(pResult->QueryInterface(riid, ppResult))) {
        hr = S_OK;
      }
    } catch (...) {
      hr = E_FAIL;
    }
  Cleanup:
    if (bPreprocessStarted) {
      DxcEtw_DXCompilerPreprocess_Stop(hr);
    }
    if (bCompileStarted) {
      DxcEtw_DXCompilerCompile_Stop(hr);
    }
    return hr;
  }

  // Disassemble a program.
  virtual HRESULT STDMETHODCALLTYPE Disassemble(
      const DxcBuffer
          *pObject, // Program to disassemble: dxil container or bitcode.
      REFIID riid,
      LPVOID *ppResult // IDxcResult: status, disassembly text, and errors
      ) override {
    if (pObject == nullptr || ppResult == nullptr)
      return E_INVALIDARG;
    if (!(IsEqualIID(riid, __uuidof(IDxcResult)) ||
          IsEqualIID(riid, __uuidof(IDxcOperationResult))))
      return E_INVALIDARG;

    *ppResult = nullptr;
    CComPtr<IDxcResult> pResult;

    HRESULT hr = S_OK;
    DxcEtw_DXCompilerDisassemble_Start();
    DxcThreadMalloc TM(m_pMalloc);
    try {
      DefaultFPEnvScope fpEnvScope;

      ::llvm::sys::fs::MSFileSystem *msfPtr;
      IFT(CreateMSFileSystemForDisk(&msfPtr));
      std::unique_ptr<::llvm::sys::fs::MSFileSystem> msf(msfPtr);

      ::llvm::sys::fs::AutoPerThreadSystem pts(msf.get());
      IFTLLVM(pts.error_code());

      std::string StreamStr;
      raw_string_ostream Stream(StreamStr);

      CComPtr<IDxcBlobEncoding> pProgram;
      IFT(hlsl::DxcCreateBlob(pObject->Ptr, pObject->Size, true, false, false,
                              0, nullptr, &pProgram))
      IFC(dxcutil::Disassemble(pProgram, Stream));

      IFT(DxcResult::Create(S_OK, DXC_OUT_DISASSEMBLY,
                            {DxcOutputObject::StringOutput(
                                DXC_OUT_DISASSEMBLY, CP_UTF8, StreamStr.c_str(),
                                StreamStr.size(), DxcOutNoName)},
                            &pResult));
      IFT(pResult->QueryInterface(riid, ppResult));

      return S_OK;
    } catch (std::bad_alloc &) {
      hr = E_OUTOFMEMORY;
    } catch (hlsl::Exception &e) {
      assert(DXC_FAILED(e.hr));
      hr = e.hr;
      if (SUCCEEDED(
              DxcResult::Create(e.hr, DXC_OUT_NONE,
                                {DxcOutputObject::ErrorOutput(
                                    CP_UTF8, e.msg.c_str(), e.msg.size())},
                                &pResult)) &&
          SUCCEEDED(pResult->QueryInterface(riid, ppResult))) {
        hr = S_OK;
      }
    } catch (...) {
      hr = E_FAIL;
    }
  Cleanup:
    DxcEtw_DXCompilerDisassemble_Stop(hr);
    return hr;
  }

  void SetupCompilerForCompile(CompilerInstance &compiler,
                               DxcLangExtensionsHelper *helper,
                               LPCSTR pMainFile,
                               TextDiagnosticPrinter *diagPrinter,
                               std::vector<std::string> &defines,
                               hlsl::options::DxcOpts &Opts,
                               LPCWSTR *pArguments, UINT32 argCount) {
    // Setup a compiler instance.
    std::shared_ptr<TargetOptions> targetOptions(new TargetOptions);
    targetOptions->Triple = "dxil-ms-dx";
    if (helper) {
      targetOptions->Triple = helper->GetTargetTriple();
    }
    targetOptions->DescriptionString = Opts.Enable16BitTypes
                                           ? hlsl::DXIL::kNewLayoutString
                                           : hlsl::DXIL::kLegacyLayoutString;
    compiler.HlslLangExtensions = helper;
    compiler.getDiagnosticOpts().ShowOptionNames = Opts.ShowOptionNames ? 1 : 0;
    compiler.getDiagnosticOpts().Warnings = std::move(Opts.Warnings);
    compiler.getDiagnosticOpts().VerifyDiagnostics = Opts.VerifyDiagnostics;
    compiler.createDiagnostics(diagPrinter, false);
    // don't output warning to stderr/file if "/no-warnings" is present.
    compiler.getDiagnostics().setIgnoreAllWarnings(!Opts.OutputWarnings);
    compiler.createFileManager();
    compiler.createSourceManager(compiler.getFileManager());
    compiler.setTarget(
        TargetInfo::CreateTargetInfo(compiler.getDiagnostics(), targetOptions));
    if (Opts.EnableDX9CompatMode) {
      auto const ID = compiler.getDiagnostics().getCustomDiagID(
          clang::DiagnosticsEngine::Warning,
          "/Gec flag is a deprecated functionality.");
      compiler.getDiagnostics().Report(ID);
    }

    compiler.getFrontendOpts().Inputs.push_back(
        FrontendInputFile(pMainFile, IK_HLSL));
    compiler.getFrontendOpts().ShowTimers = Opts.TimeReport ? 1 : 0;
    // Setup debug information.
    if (Opts.GenerateFullDebugInfo()) {
      CodeGenOptions &CGOpts = compiler.getCodeGenOpts();
      // HLSL Change - begin
      CGOpts.setDebugInfo(CodeGenOptions::FullDebugInfo);
      CGOpts.HLSLEmbedSourcesInModule = true;
      // HLSL Change - end
      // CGOpts.setDebugInfo(CodeGenOptions::FullDebugInfo); // HLSL change
      CGOpts.DebugColumnInfo = 1;
      CGOpts.DwarfVersion = 4; // Latest version.
      // TODO: consider
      // DebugPass, DebugCompilationDir, DwarfDebugFlags, SplitDwarfFile
    } else if (!Opts.ForceDisableLocTracking) {
      CodeGenOptions &CGOpts = compiler.getCodeGenOpts();
      CGOpts.setDebugInfo(CodeGenOptions::LocTrackingOnly);
      CGOpts.DebugColumnInfo = 1;
    }

    clang::PreprocessorOptions &PPOpts(compiler.getPreprocessorOpts());
    for (size_t i = 0; i < defines.size(); ++i) {
      PPOpts.addMacroDef(defines[i]);
    }

    PPOpts.IgnoreLineDirectives = Opts.IgnoreLineDirectives;
    // fxc compatibility: pre-expand operands before performing token-pasting
    PPOpts.ExpandTokPastingArg = Opts.LegacyMacroExpansion;

    // Pick additional arguments.
    clang::HeaderSearchOptions &HSOpts = compiler.getHeaderSearchOpts();
    HSOpts.UseBuiltinIncludes = 0;
    // Consider: should we force-include '.' if the source file is relative?
    for (const llvm::opt::Arg *A : Opts.Args.filtered(options::OPT_I)) {
      const bool IsFrameworkFalse = false;
      const bool IgnoreSysRoot = true;
      if (dxcutil::IsAbsoluteOrCurDirRelative(A->getValue())) {
        HSOpts.AddPath(A->getValue(), frontend::Angled, IsFrameworkFalse,
                       IgnoreSysRoot);
      } else {
        std::string s("./");
        s += A->getValue();
        HSOpts.AddPath(s, frontend::Angled, IsFrameworkFalse, IgnoreSysRoot);
      }
    }

    // Apply root signature option.
    unsigned rootSigMinor;
    if (Opts.ForceRootSigVer.empty() || Opts.ForceRootSigVer == "rootsig_1_1") {
      rootSigMinor = 1;
    } else {
      DXASSERT(Opts.ForceRootSigVer == "rootsig_1_0",
               "else opts should have been rejected");
      rootSigMinor = 0;
    }
    compiler.getLangOpts().RootSigMajor = 1;
    compiler.getLangOpts().RootSigMinor = rootSigMinor;
    compiler.getLangOpts().HLSLVersion = Opts.HLSLVersion;
    compiler.getLangOpts().EnableDX9CompatMode = Opts.EnableDX9CompatMode;
    compiler.getLangOpts().EnableFXCCompatMode = Opts.EnableFXCCompatMode;

    compiler.getLangOpts().UseMinPrecision = !Opts.Enable16BitTypes;

    compiler.getLangOpts().EnablePayloadAccessQualifiers =
        Opts.EnablePayloadQualifiers;
    compiler.getLangOpts().HLSLProfile = compiler.getCodeGenOpts().HLSLProfile =
        Opts.TargetProfile;

    // Enable dumping implicit top level decls either if it was specifically
    // requested or if we are not dumping the ast from the command line. That
    // allows us to dump implicit AST nodes in the debugger.
    compiler.getLangOpts().DumpImplicitTopLevelDecls =
        Opts.AstDumpImplicit || !Opts.AstDump;
    compiler.getLangOpts().HLSLDefaultRowMajor = Opts.DefaultRowMajor;

// SPIRV change starts
#ifdef ENABLE_SPIRV_CODEGEN
    compiler.getLangOpts().SPIRV = Opts.GenSPIRV;
#endif
    // SPIRV change ends

    if (Opts.WarningAsError)
      compiler.getDiagnostics().setWarningsAsErrors(true);

    if (Opts.IEEEStrict)
      compiler.getCodeGenOpts().UnsafeFPMath = true;

    if (Opts.FloatDenormalMode.empty()) {
      compiler.getCodeGenOpts().HLSLFloat32DenormMode =
          DXIL::Float32DenormMode::Reserve7; // undefined
    } else if (Opts.FloatDenormalMode.equals_lower(StringRef("any"))) {
      compiler.getCodeGenOpts().HLSLFloat32DenormMode =
          DXIL::Float32DenormMode::Any;
    } else if (Opts.FloatDenormalMode.equals_lower(StringRef("ftz"))) {
      compiler.getCodeGenOpts().HLSLFloat32DenormMode =
          DXIL::Float32DenormMode::FTZ;
    } else {
      DXASSERT(Opts.FloatDenormalMode.equals_lower(StringRef("preserve")),
               "else opts should have been rejected");
      compiler.getCodeGenOpts().HLSLFloat32DenormMode =
          DXIL::Float32DenormMode::Preserve;
    }

    if (Opts.DisableOptimizations)
      compiler.getCodeGenOpts().DisableLLVMOpts = true;

    compiler.getCodeGenOpts().OptimizationLevel = Opts.OptLevel;
    if (Opts.OptLevel >= 3)
      compiler.getCodeGenOpts().UnrollLoops = true;

    compiler.getCodeGenOpts().HLSLHighLevel = Opts.CodeGenHighLevel;
    compiler.getCodeGenOpts().HLSLAllowPreserveValues =
        Opts.AllowPreserveValues;
    compiler.getCodeGenOpts().HLSLOnlyWarnOnUnrollFail =
        Opts.EnableFXCCompatMode;
    compiler.getCodeGenOpts().HLSLResMayAlias = Opts.ResMayAlias;
    compiler.getCodeGenOpts().ScanLimit = Opts.ScanLimit;
    compiler.getCodeGenOpts().HLSLOptimizationToggles = Opts.OptToggles;
    compiler.getCodeGenOpts().HLSLAllResourcesBound = Opts.AllResourcesBound;
    compiler.getCodeGenOpts().HLSLIgnoreOptSemDefs = Opts.IgnoreOptSemDefs;
    compiler.getCodeGenOpts().HLSLIgnoreSemDefs = Opts.IgnoreSemDefs;
    compiler.getCodeGenOpts().HLSLOverrideSemDefs = Opts.OverrideSemDefs;
    compiler.getCodeGenOpts().HLSLPreferControlFlow = Opts.PreferFlowControl;
    compiler.getCodeGenOpts().HLSLAvoidControlFlow = Opts.AvoidFlowControl;
    compiler.getCodeGenOpts().HLSLNotUseLegacyCBufLoad =
        Opts.NotUseLegacyCBufLoad;
    compiler.getCodeGenOpts().HLSLLegacyResourceReservation =
        Opts.LegacyResourceReservation;
    compiler.getCodeGenOpts().HLSLDefines = defines;
    compiler.getCodeGenOpts().HLSLPreciseOutputs = Opts.PreciseOutputs;
    compiler.getCodeGenOpts().MainFileName = pMainFile;
    compiler.getCodeGenOpts().HLSLPrintBeforeAll = Opts.PrintBeforeAll;
    compiler.getCodeGenOpts().HLSLPrintBefore = Opts.PrintBefore;
    compiler.getCodeGenOpts().HLSLPrintAfterAll = Opts.PrintAfterAll;
    compiler.getCodeGenOpts().HLSLPrintAfter = Opts.PrintAfter;
    compiler.getCodeGenOpts().HLSLForceZeroStoreLifetimes =
        Opts.ForceZeroStoreLifetimes;
    compiler.getCodeGenOpts().HLSLEnableLifetimeMarkers =
        Opts.EnableLifetimeMarkers;
    compiler.getCodeGenOpts().HLSLEnablePayloadAccessQualifiers =
        Opts.EnablePayloadQualifiers;

    // Translate signature packing options
    if (Opts.PackPrefixStable)
      compiler.getCodeGenOpts().HLSLSignaturePackingStrategy =
          (unsigned)DXIL::PackingStrategy::PrefixStable;
    else if (Opts.PackOptimized)
      compiler.getCodeGenOpts().HLSLSignaturePackingStrategy =
          (unsigned)DXIL::PackingStrategy::Optimized;
    else
      compiler.getCodeGenOpts().HLSLSignaturePackingStrategy =
          (unsigned)DXIL::PackingStrategy::Default;

    // Constructing vector of strings to pass in to codegen. Just passing
    // in pArguments will expose ownership of memory to both CodeGenOptions and
    // this caller, which can lead to unexpected behavior.
    {
      // Find all args that are of Option::InputClass and record their indices
      // in a set. If there are multiple Option::InputClass arguments, exclude
      // all of them. We only use the last one and there's no point recording
      // the rest of them.
      //
      // This list is used to populate the argument list in debug module and
      // PDB, which are for recompiling. The input filenames are not needed for
      // it and should be excluded.
      llvm::DenseSet<unsigned> InputArgIndices;
      for (llvm::opt::Arg *arg : Opts.Args.getArgs()) {
        if (arg->getOption().getKind() == llvm::opt::Option::InputClass)
          InputArgIndices.insert(arg->getIndex());
      }
      for (unsigned i = 0; i < Opts.Args.getNumInputArgStrings(); ++i) {
        if (InputArgIndices.count(i) ==
            0) { // Only include this arg if it's not in the set of
                 // Option::InputClass args.
          StringRef argStr = Opts.Args.getArgString(i);
          compiler.getCodeGenOpts().HLSLArguments.emplace_back(argStr);
        }
      }
    }

    // Overrding default set of loop unroll.
    if (Opts.PreferFlowControl)
      compiler.getCodeGenOpts().UnrollLoops = false;
    if (Opts.AvoidFlowControl)
      compiler.getCodeGenOpts().UnrollLoops = true;

    clang::CodeGenOptions::InliningMethod Inlining =
        clang::CodeGenOptions::OnlyAlwaysInlining;
    if (Opts.NewInlining)
      Inlining = clang::CodeGenOptions::NormalInlining;
    compiler.getCodeGenOpts().setInlining(Inlining);

    compiler.getCodeGenOpts().HLSLExtensionsCodegen =
        std::make_shared<HLSLExtensionsCodegenHelperImpl>(
            compiler, m_langExtensionsHelper, Opts.RootSignatureDefine);

    // AutoBindingSpace also enables automatic binding for libraries if set.
    // UINT_MAX == unset
    compiler.getCodeGenOpts().HLSLDefaultSpace = Opts.AutoBindingSpace;

    // processed export names from -exports option:
    compiler.getCodeGenOpts().HLSLLibraryExports = Opts.Exports;

    // only export shader functions for library
    compiler.getCodeGenOpts().ExportShadersOnly = Opts.ExportShadersOnly;

    if (Opts.DefaultLinkage.empty()) {
      compiler.getCodeGenOpts().DefaultLinkage = DXIL::DefaultLinkage::Default;
    } else if (Opts.DefaultLinkage.equals_lower("internal")) {
      compiler.getCodeGenOpts().DefaultLinkage = DXIL::DefaultLinkage::Internal;
    } else if (Opts.DefaultLinkage.equals_lower("external")) {
      compiler.getCodeGenOpts().DefaultLinkage = DXIL::DefaultLinkage::External;
    }
  }

  // IDxcVersionInfo
  HRESULT STDMETHODCALLTYPE GetVersion(UINT32 *pMajor,
                                       UINT32 *pMinor) override {
    if (pMajor == nullptr || pMinor == nullptr)
      return E_INVALIDARG;
    *pMajor = DXIL::kDxilMajor;
    *pMinor = DXIL::kDxilMinor;
    return S_OK;
  }
  HRESULT STDMETHODCALLTYPE GetCustomVersionString(
      char **pVersionString // Custom version string for compiler. (Must be
                            // CoTaskMemFree()'d!)
      ) override {
    size_t size = strlen(RC_FILE_VERSION);
    char *const result = (char *)CoTaskMemAlloc(size + 1);
    if (result == nullptr)
      return E_OUTOFMEMORY;
    std::strcpy(result, RC_FILE_VERSION);
    *pVersionString = result;
    return S_OK;
  }

#ifdef SUPPORT_QUERY_GIT_COMMIT_INFO
  HRESULT STDMETHODCALLTYPE GetCommitInfo(UINT32 *pCommitCount,
                                          char **pCommitHash) override {
    if (pCommitCount == nullptr || pCommitHash == nullptr)
      return E_INVALIDARG;

    char *const hash = (char *)CoTaskMemAlloc(
        8 + 1); // 8 is guaranteed by utils/GetCommitInfo.py
    if (hash == nullptr)
      return E_OUTOFMEMORY;
    std::strcpy(hash, getGitCommitHash());

    *pCommitHash = hash;
    *pCommitCount = getGitCommitCount();

    return S_OK;
  }
#endif // SUPPORT_QUERY_GIT_COMMIT_INFO

  HRESULT STDMETHODCALLTYPE GetFlags(UINT32 *pFlags) override {
    if (pFlags == nullptr)
      return E_INVALIDARG;
    *pFlags = DxcVersionInfoFlags_None;
#ifndef NDEBUG
    *pFlags |= DxcVersionInfoFlags_Debug;
#endif
    return S_OK;
  }
};

//////////////////////////////////////////////////////////////
// legacy IDxcCompiler2 implementation that maps to DxcCompiler
ULONG STDMETHODCALLTYPE DxcCompilerAdapter::AddRef() {
  return m_pCompilerImpl->AddRef();
}
ULONG STDMETHODCALLTYPE DxcCompilerAdapter::Release() {
  return m_pCompilerImpl->Release();
}
HRESULT STDMETHODCALLTYPE DxcCompilerAdapter::QueryInterface(REFIID iid,
                                                             void **ppvObject) {
  return m_pCompilerImpl->QueryInterface(iid, ppvObject);
}

// Preprocess source text
HRESULT STDMETHODCALLTYPE DxcCompilerAdapter::Preprocess(
    IDxcBlob *pSource,   // Source text to preprocess
    LPCWSTR pSourceName, // Optional file name for pSource. Used in errors and
                         // include handlers.
    LPCWSTR *pArguments, // Array of pointers to arguments
    UINT32 argCount,     // Number of arguments
    const DxcDefine *pDefines,           // Array of defines
    UINT32 defineCount,                  // Number of defines
    IDxcIncludeHandler *pIncludeHandler, // user-provided interface to handle
                                         // #include directives (optional)
    IDxcOperationResult *
        *ppResult // Preprocessor output status, buffer, and errors
) {
  if (pSource == nullptr || ppResult == nullptr ||
      (defineCount > 0 && pDefines == nullptr) ||
      (argCount > 0 && pArguments == nullptr))
    return E_INVALIDARG;
  *ppResult = nullptr;

  return WrapCompile(TRUE, pSource, pSourceName, nullptr, nullptr, pArguments,
                     argCount, pDefines, defineCount, pIncludeHandler, ppResult,
                     nullptr, nullptr);
}

// Disassemble a program.
HRESULT STDMETHODCALLTYPE DxcCompilerAdapter::Disassemble(
    IDxcBlob *pProgram,              // Program to disassemble.
    IDxcBlobEncoding **ppDisassembly // Disassembly text.
) {
  if (pProgram == nullptr || ppDisassembly == nullptr)
    return E_INVALIDARG;

  *ppDisassembly = nullptr;

  HRESULT hr = S_OK;
  DxcThreadMalloc TM(m_pMalloc);

  DxcBuffer buffer = {pProgram->GetBufferPointer(), pProgram->GetBufferSize(),
                      0};
  CComPtr<IDxcResult> pResult;
  IFR(m_pCompilerImpl->Disassemble(&buffer, IID_PPV_ARGS(&pResult)));
  IFRBOOL(pResult, E_OUTOFMEMORY);

  IFR(pResult->GetStatus(&hr));
  if (SUCCEEDED(hr)) {
    // Extract disassembly
    IFR(pResult->GetOutput(DXC_OUT_DISASSEMBLY, IID_PPV_ARGS(ppDisassembly),
                           nullptr));
  }
  return hr;
}

HRESULT CreateDxcUtils(REFIID riid, LPVOID *ppv);

HRESULT STDMETHODCALLTYPE DxcCompilerAdapter::CompileWithDebug(
    IDxcBlob *pSource,   // Source text to compile
    LPCWSTR pSourceName, // Optional file name for pSource. Used in errors and
                         // include handlers.
    LPCWSTR pEntryPoint, // Entry point name
    LPCWSTR pTargetProfile,              // Shader profile to compile
    LPCWSTR *pArguments,                 // Array of pointers to arguments
    UINT32 argCount,                     // Number of arguments
    const DxcDefine *pDefines,           // Array of defines
    UINT32 defineCount,                  // Number of defines
    IDxcIncludeHandler *pIncludeHandler, // user-provided interface to handle
                                         // #include directives (optional)
    IDxcOperationResult *
        *ppResult,           // Compiler output status, buffer, and errors
    LPWSTR *ppDebugBlobName, // Suggested file name for debug blob.
    IDxcBlob **ppDebugBlob   // Debug blob
) {
  if (pSource == nullptr || ppResult == nullptr ||
      (defineCount > 0 && pDefines == nullptr) ||
      (argCount > 0 && pArguments == nullptr) || pTargetProfile == nullptr)
    return E_INVALIDARG;

  *ppResult = nullptr;
  AssignToOutOpt(nullptr, ppDebugBlobName);
  AssignToOutOpt(nullptr, ppDebugBlob);

  return WrapCompile(FALSE, pSource, pSourceName, pEntryPoint, pTargetProfile,
                     pArguments, argCount, pDefines, defineCount,
                     pIncludeHandler, ppResult, ppDebugBlobName, ppDebugBlob);
}

HRESULT DxcCompilerAdapter::WrapCompile(
    BOOL bPreprocess,    // Preprocess mode
    IDxcBlob *pSource,   // Source text to compile
    LPCWSTR pSourceName, // Optional file name for pSource. Used in errors and
                         // include handlers.
    LPCWSTR pEntryPoint, // Entry point name
    LPCWSTR pTargetProfile,              // Shader profile to compile
    LPCWSTR *pArguments,                 // Array of pointers to arguments
    UINT32 argCount,                     // Number of arguments
    const DxcDefine *pDefines,           // Array of defines
    UINT32 defineCount,                  // Number of defines
    IDxcIncludeHandler *pIncludeHandler, // user-provided interface to handle
                                         // #include directives (optional)
    IDxcOperationResult *
        *ppResult,           // Compiler output status, buffer, and errors
    LPWSTR *ppDebugBlobName, // Suggested file name for debug blob.
    IDxcBlob **ppDebugBlob   // Debug blob
) {
  HRESULT hr = S_OK;
  DxcThreadMalloc TM(m_pMalloc);

  try {
    CComPtr<IDxcUtils> pUtils;
    IFT(CreateDxcUtils(IID_PPV_ARGS(&pUtils)));
    CComPtr<IDxcCompilerArgs> pArgs;
    IFR(pUtils->BuildArguments(pSourceName, pEntryPoint, pTargetProfile,
                               pArguments, argCount, pDefines, defineCount,
                               &pArgs));

    LPCWSTR PreprocessArgs[] = {L"-P", L"-Fi", L"preprocessed.hlsl"};
    if (bPreprocess) {
      IFT(pArgs->AddArguments(PreprocessArgs, _countof(PreprocessArgs)));
    }

    DxcBuffer buffer = {pSource->GetBufferPointer(), pSource->GetBufferSize(),
                        CP_ACP};
    CComPtr<IDxcBlobEncoding> pSourceEncoding;
    if (SUCCEEDED(pSource->QueryInterface(&pSourceEncoding))) {
      BOOL sourceEncodingKnown = false;
      IFT(pSourceEncoding->GetEncoding(&sourceEncodingKnown, &buffer.Encoding));
    }

    CComPtr<AbstractMemoryStream> pOutputStream;
    IFT(CreateMemoryStream(m_pMalloc, &pOutputStream));

    // Parse command-line options into DxcOpts
    int argCountInt;
    IFT(UIntToInt(pArgs->GetCount(), &argCountInt));
    hlsl::options::MainArgs mainArgs(argCountInt, pArgs->GetArguments(), 0);
    hlsl::options::DxcOpts opts;
    bool finished = false;
    CComPtr<IDxcOperationResult> pOperationResult;
    dxcutil::ReadOptsAndValidate(mainArgs, opts, pOutputStream,
                                 &pOperationResult, finished);
    if (!opts.TimeTrace.empty())
      llvm::timeTraceProfilerInitialize();
    if (finished) {
      IFT(pOperationResult->QueryInterface(ppResult));
      return S_OK;
    }

    if (pOutputStream->GetPosition() > 0) {
      // Clear existing stream in case it has option spew
      pOutputStream.Release();
      IFT(CreateMemoryStream(m_pMalloc, &pOutputStream));
    }

    // To concat out output with compiler errors
    raw_stream_ostream outStream(pOutputStream);

    LPCWSTR EmbedDebugOpt[] = {L"-Qembed_debug"};
    if (opts.DebugInfo && !ppDebugBlob && !opts.EmbedDebug &&
        !opts.StripDebug) {
// SPIRV change starts
#if defined(ENABLE_SPIRV_CODEGEN)
      if (!opts.GenSPIRV)
        outStream << "warning: no output provided for debug - embedding PDB in "
                     "shader container.  Use -Qembed_debug to silence this "
                     "warning.\n";
#else
      outStream << "warning: no output provided for debug - embedding PDB in "
                   "shader container.  Use -Qembed_debug to silence this "
                   "warning.\n";
#endif
      // SPIRV change ends
      IFT(pArgs->AddArguments(EmbedDebugOpt, _countof(EmbedDebugOpt)));
    }

    CComPtr<DxcResult> pResult = DxcResult::Alloc(m_pMalloc);
    pResult->SetEncoding(opts.DefaultTextCodePage);

    CComPtr<IDxcResult> pImplResult;
    IFR(m_pCompilerImpl->Compile(&buffer, pArgs->GetArguments(),
                                 pArgs->GetCount(), pIncludeHandler,
                                 IID_PPV_ARGS(&pImplResult)));
    IFRBOOL(pImplResult, E_OUTOFMEMORY);
    IFR(pImplResult->GetStatus(&hr));

    pResult->CopyOutputsFromResult(pImplResult);
    pResult->SetStatusAndPrimaryResult(hr, pImplResult->PrimaryOutput());

    if (opts.TimeReport) {
      std::string TimeReport;
      raw_string_ostream OS(TimeReport);
      llvm::TimerGroup::printAll(OS);
      IFT(pResult->SetOutputString(DXC_OUT_TIME_REPORT, TimeReport.c_str(),
                                   TimeReport.size()));
    }

    if (llvm::timeTraceProfilerEnabled()) {
      std::string TimeTrace;
      raw_string_ostream OS(TimeTrace);
      llvm::timeTraceProfilerWrite(OS);
      llvm::timeTraceProfilerCleanup();
      IFT(pResult->SetOutputString(DXC_OUT_TIME_TRACE, TimeTrace.c_str(),
                                   TimeTrace.size()));
    }

    outStream.flush();

    // Insert any warnings generated here
    if (pOutputStream->GetPosition() > 0) {
      CComPtr<IDxcBlobEncoding> pErrorsEncoding;
      if (SUCCEEDED(pResult->GetOutput(
              DXC_OUT_ERRORS, IID_PPV_ARGS(&pErrorsEncoding), nullptr)) &&
          pErrorsEncoding && pErrorsEncoding->GetBufferSize()) {
        CComPtr<IDxcBlobUtf8> pErrorsUtf8;
        IFT(pUtils->GetBlobAsUtf8(pErrorsEncoding, &pErrorsUtf8));
        outStream << pErrorsUtf8->GetStringPointer();
        outStream.flush();
      }
      // Reconstruct result with new error buffer
      CComPtr<IDxcBlobEncoding> pErrorBlob;
      IFT(hlsl::DxcCreateBlob(pOutputStream->GetPtr(),
                              pOutputStream->GetPtrSize(), false, true, true,
                              DXC_CP_UTF8, nullptr, &pErrorBlob));
      if (pErrorBlob && pErrorBlob->GetBufferSize()) {
        pResult->Output(DXC_OUT_ERRORS)->object.Release();
        pResult->SetOutputObject(DXC_OUT_ERRORS, pErrorBlob);
      }
    }

    // Extract debug blob if present
    CComHeapPtr<wchar_t> pDebugNameOnComHeap;
    CComPtr<IDxcBlob> pDebugBlob;
    if (SUCCEEDED(hr)) {
      CComPtr<IDxcBlobWide> pDebugName;
      hr = pResult->GetOutput(DXC_OUT_PDB, IID_PPV_ARGS(&pDebugBlob),
                              &pDebugName);
      if (SUCCEEDED(hr) && ppDebugBlobName && pDebugName) {
        if (!pDebugNameOnComHeap.AllocateBytes(pDebugName->GetBufferSize()))
          return E_OUTOFMEMORY;
        memcpy(pDebugNameOnComHeap.m_pData, pDebugName->GetBufferPointer(),
               pDebugName->GetBufferSize());
      }
    }

    if (ppDebugBlob && pDebugBlob)
      *ppDebugBlob = pDebugBlob.Detach();
    if (ppDebugBlobName && pDebugNameOnComHeap)
      *ppDebugBlobName = pDebugNameOnComHeap.Detach();

    IFR(pResult.QueryInterface(ppResult));
    hr = S_OK;
  } catch (std::bad_alloc &) {
    hr = E_OUTOFMEMORY;
  } catch (hlsl::Exception &e) {
    assert(DXC_FAILED(e.hr));
    hr = DxcResult::Create(
        e.hr, DXC_OUT_NONE,
        {DxcOutputObject::ErrorOutput(CP_UTF8, e.msg.c_str(), e.msg.size())},
        ppResult);
  } catch (...) {
    hr = E_FAIL;
  }
  return hr;
}
//////////////////////////////////////////////////////////////

HRESULT CreateDxcCompiler(REFIID riid, LPVOID *ppv) {
  *ppv = nullptr;
  try {
    CComPtr<DxcCompiler> result(DxcCompiler::Alloc(DxcGetThreadMallocNoRef()));
    IFROOM(result.p);
    return result.p->QueryInterface(riid, ppv);
  }
  CATCH_CPP_RETURN_HRESULT();
}<|MERGE_RESOLUTION|>--- conflicted
+++ resolved
@@ -843,15 +843,10 @@
           compiler.getCodeGenOpts().HLSLValidatorMinorVer = opts.ValVerMinor;
         } else {
           // Version from dxil.dll, or internal validator if unavailable
-<<<<<<< HEAD
-          dxcutil::GetValidatorVersion(&compiler.getCodeGenOpts().HLSLValidatorMajorVer,
-                                      &compiler.getCodeGenOpts().HLSLValidatorMinorVer,
-                                      opts.SelectValidator);
-=======
           dxcutil::GetValidatorVersion(
               &compiler.getCodeGenOpts().HLSLValidatorMajorVer,
-              &compiler.getCodeGenOpts().HLSLValidatorMinorVer);
->>>>>>> 37ed6138
+              &compiler.getCodeGenOpts().HLSLValidatorMinorVer,
+              opts.SelectValidator);
         }
 
         // Root signature-only container validation is only supported on 1.5 and
@@ -927,12 +922,7 @@
             CComPtr<IDxcBlobEncoding> pValErrors;
             // Validation failure communicated through diagnostic error
             dxcutil::ValidateRootSignatureInContainer(
-<<<<<<< HEAD
-              pOutputBlob, &compiler.getDiagnostics(),
-              opts.SelectValidator);
-=======
-                pOutputBlob, &compiler.getDiagnostics());
->>>>>>> 37ed6138
+                pOutputBlob, &compiler.getDiagnostics(), opts.SelectValidator);
           }
         }
       } else if (opts.VerifyDiagnostics) {
@@ -1103,12 +1093,8 @@
                 CComPtr<IDxcBlobEncoding> pValErrors;
                 // Validation failure communicated through diagnostic error
                 dxcutil::ValidateRootSignatureInContainer(
-<<<<<<< HEAD
                     pRootSignature, &compiler.getDiagnostics(),
                     opts.SelectValidator);
-=======
-                    pRootSignature, &compiler.getDiagnostics());
->>>>>>> 37ed6138
               }
               IFT(pResult->SetOutputObject(DXC_OUT_ROOT_SIGNATURE,
                                            pRootSignature));
