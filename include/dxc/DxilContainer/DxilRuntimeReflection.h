///////////////////////////////////////////////////////////////////////////////
//                                                                           //
// DxilLibraryReflection.h                                                   //
// Copyright (C) Microsoft Corporation. All rights reserved.                 //
// This file is distributed under the University of Illinois Open Source     //
// License. See LICENSE.TXT for details.                                     //
//                                                                           //
// Defines shader reflection for runtime usage.                              //
//                                                                           //
///////////////////////////////////////////////////////////////////////////////

#pragma once

#include "dxc/DXIL/DxilConstants.h"

#include <cstddef>

#define RDAT_NULL_REF ((uint32_t)0xFFFFFFFF)

namespace hlsl {
namespace RDAT {

// Data Layout:
// -start:
//  RuntimeDataHeader header;
//  uint32_t offsets[header.PartCount];
//  - for each i in header.PartCount:
//    - at &header + offsets[i]:
//      RuntimeDataPartHeader part;
//    - if part.Type is a Table (Function or Resource):
//      RuntimeDataTableHeader table;
//      byte TableData[table.RecordCount][table.RecordStride];
//    - else if part.Type is String:
//      byte UTF8Data[part.Size];
//    - else if part.Type is Index:
//      uint32_t IndexData[part.Size / 4];

enum RuntimeDataVersion {
  // Cannot be mistaken for part count from prerelease version
  RDAT_Version_10 = 0x10,
};

enum class RuntimeDataGroup : uint32_t {
  Core = 0,
  PdbInfo = 1,
};

constexpr uint32_t RDAT_PART_ID_WITH_GROUP(RuntimeDataGroup group,
                                           uint32_t id) {
  return (((uint32_t)(group) << 16) | ((id)&0xFFFF));
}

enum class RuntimeDataPartType : uint32_t {
  Invalid = 0,
  StringBuffer = 1,
  IndexArrays = 2,
  ResourceTable = 3,
  FunctionTable = 4,
  Last_1_3 = FunctionTable,
  RawBytes = 5,
  SubobjectTable = 6,
  Last_1_4 = SubobjectTable,

  // PRERELEASE-TODO: assign values explicitly to all enums before release
  SignatureElementTable,
  VSInfoTable,
  PSInfoTable,
  HSInfoTable,
  DSInfoTable,
  GSInfoTable,
  CSInfoTable,
  MSInfoTable,
  ASInfoTable,

  NodeIDTable,
  NodeShaderIOAttribTable,
  NodeShaderFuncAttribTable,
  IONodeTable,
  NodeShaderInfoTable,

  Last_1_8 = NodeShaderInfoTable, // PRERELEASE-TODO: change to last necessary 1.8 part before release.
  // Insert experimental here.

  LastPlus1,
  LastExperimental = LastPlus1 - 1,

  DxilPdbInfoTable = RDAT_PART_ID_WITH_GROUP(RuntimeDataGroup::PdbInfo, 1),
  DxilPdbInfoSourceTable =
      RDAT_PART_ID_WITH_GROUP(RuntimeDataGroup::PdbInfo, 2),
  DxilPdbInfoLibraryTable =
      RDAT_PART_ID_WITH_GROUP(RuntimeDataGroup::PdbInfo, 3),
};

inline RuntimeDataPartType MaxPartTypeForValVer(unsigned Major,
                                                unsigned Minor) {
  return DXIL::CompareVersions(Major, Minor, 1, 3) < 0
             ? RuntimeDataPartType::Invalid // No RDAT before 1.3
         : DXIL::CompareVersions(Major, Minor, 1, 4) < 0
             ? RuntimeDataPartType::Last_1_3
         : DXIL::CompareVersions(Major, Minor, 1, 8) < 0
             ? RuntimeDataPartType::Last_1_4
         : DXIL::CompareVersions(Major, Minor, 1, 8) == 0
             ? RuntimeDataPartType::Last_1_8
             : RuntimeDataPartType::LastExperimental;
}

enum class RecordTableIndex : unsigned {
  ResourceTable,
  FunctionTable,
  SubobjectTable,

  SignatureElementTable,
  VSInfoTable,
  PSInfoTable,
  HSInfoTable,
  DSInfoTable,
  GSInfoTable,
  CSInfoTable,
  MSInfoTable,
  ASInfoTable,
  NodeIDTable,
  NodeShaderIOAttribTable,
  NodeShaderFuncAttribTable,
  IONodeTable,
  NodeShaderInfoTable,

  DxilPdbInfoTable,
  DxilPdbInfoSourceTable,
  DxilPdbInfoLibraryTable,

  RecordTableCount
};

///////////////////////////////////////
// Header Structures

struct RuntimeDataHeader {
  uint32_t Version;
  uint32_t PartCount;
  // Followed by uint32_t array of offsets to parts
  // offsets are relative to the beginning of this header
  // offsets must be 4-byte aligned
  //  uint32_t offsets[];
};
struct RuntimeDataPartHeader {
  RuntimeDataPartType Type;
  uint32_t Size; // Not including this header.  Must be 4-byte aligned.
  // Followed by part data
  //  byte Data[ALIGN4(Size)];
};

// For tables of records, such as Function and Resource tables
// Stride allows for extending records, with forward and backward compatibility
struct RuntimeDataTableHeader {
  uint32_t RecordCount;
  uint32_t RecordStride; // Must be 4-byte aligned.
  // Followed by recordCount records of recordStride size
  // byte TableData[RecordCount * RecordStride];
};

///////////////////////////////////////
// Raw Reader Classes

// General purpose strided table reader with casting Row() operation that
// returns nullptr if stride is smaller than type, for record expansion.
class TableReader {
  const char *m_table;
  uint32_t m_count;
  uint32_t m_stride;

public:
  TableReader() : TableReader(nullptr, 0, 0) {}
  TableReader(const char *table, uint32_t count, uint32_t stride)
      : m_table(table), m_count(count), m_stride(stride) {}
  void Init(const char *table, uint32_t count, uint32_t stride) {
    m_table = table;
    m_count = count;
    m_stride = stride;
  }
  const char *Data() const { return m_table; }
  uint32_t Count() const { return m_count; }
  uint32_t Stride() const { return m_stride; }

  template <typename T> const T *Row(uint32_t index) const {
    if (Valid() && index < m_count && sizeof(T) <= m_stride)
      return reinterpret_cast<const T *>(m_table + (m_stride * index));
    return nullptr;
  }
  bool Valid() const { return m_table && m_count && m_stride; }
  operator bool() { return Valid(); }
};

// Index table is a sequence of rows, where each row has a count as a first
// element followed by the count number of elements pre computing values
class IndexTableReader {
private:
  const uint32_t *m_table;
  uint32_t m_size;

public:
  class IndexRow {
  private:
    const uint32_t *m_values;
    const uint32_t m_count;

  public:
    IndexRow() : m_values(nullptr), m_count(0) {}
    IndexRow(const uint32_t *values, uint32_t count)
        : m_values(values), m_count(count) {}
    uint32_t Count() const { return m_count; }
    uint32_t At(uint32_t i) const {
      return (m_values && i < m_count) ? m_values[i] : 0;
    }
    const uint32_t &operator[](uint32_t i) const {
      if (m_values && i < m_count)
        return m_values[i];
      return m_values[0]; // If null, we should AV if value is read
    }
    bool empty() const { return !(m_values && m_count > 0); }
    operator bool() const { return !empty(); }
  };

  IndexTableReader() : IndexTableReader(nullptr, 0) {}
  IndexTableReader(const uint32_t *table, uint32_t size)
      : m_table(table), m_size(size) {}
  void Init(const uint32_t *table, uint32_t size) {
    m_table = table;
    m_size = size;
  }
  IndexRow getRow(uint32_t i) const {
    if (Valid() && i < m_size - 1 && m_table[i] + i < m_size) {
      return IndexRow(&m_table[i] + 1, m_table[i]);
    }
    return {};
  }
  const uint32_t *Data() const { return m_table; }
  uint32_t Count() const { return Valid() ? m_size : 0; }
  bool Valid() const { return m_table && m_size > 0; }
  operator bool() const { return Valid(); }
};

class StringTableReader {
  const char *m_table = nullptr;
  uint32_t m_size = 0;

public:
  void Init(const char *table, uint32_t size) {
    m_table = table;
    m_size = size;
  }
  const char *Get(uint32_t offset) const {
    (void)m_size; // avoid unused private warning if use above is ignored.
    return m_table + offset;
  }
  uint32_t Size() const { return m_size; }
  const char *Data() const { return m_table; }
};

class RawBytesReader {
  const void *m_table;
  uint32_t m_size;

public:
  RawBytesReader(const void *table, uint32_t size)
      : m_table(table), m_size(size) {}
  RawBytesReader() : RawBytesReader(nullptr, 0) {}
  void Init(const void *table, uint32_t size) {
    m_table = table;
    m_size = size;
  }
  uint32_t Size() const { return m_size; }
  const void *Get(uint32_t offset) const {
    return (const void *)(((const char *)m_table) + offset);
  }
};

///////////////////////////////////////
// Record Traits

template <typename _T> class RecordTraits {
public:
  static constexpr const char *TypeName();

  static constexpr RuntimeDataPartType PartType();

  // If the following static assert is hit, it means a structure defined with
  // RDAT_STRUCT is being used in ref type, which requires the struct to have
  // a table and be defined with RDAT_STRUCT_TABLE instead.
  static constexpr RecordTableIndex TableIndex();

  // RecordSize() is defined in order to allow for use of forward decl type in
  // RecordRef
  static constexpr size_t RecordSize() { return sizeof(_T); }
  static constexpr size_t MaxRecordSize() {
    return RecordTraits<_T>::DerivedRecordSize();
  }
  static constexpr size_t DerivedRecordSize() { return sizeof(_T); }
};

///////////////////////////////////////
// RDATContext

struct RDATContext {
  StringTableReader StringBuffer;
  IndexTableReader IndexTable;
  RawBytesReader RawBytes;
  TableReader Tables[(unsigned)RecordTableIndex::RecordTableCount];
  const TableReader &Table(RecordTableIndex idx) const {
    if (idx < RecordTableIndex::RecordTableCount)
      return Tables[(unsigned)idx];
    return Tables[0]; // TODO: assert
  }
  TableReader &Table(RecordTableIndex idx) {
    return const_cast<TableReader &>(((const RDATContext *)this)->Table(idx));
  }
  template <typename RecordType> const TableReader &Table() const {
    static_assert(RecordTraits<RecordType>::TableIndex() <
                      RecordTableIndex::RecordTableCount,
                  "");
    return Table(RecordTraits<RecordType>::TableIndex());
  }
  template <typename RecordType> TableReader &Table() {
    return const_cast<TableReader &>(
        ((const RDATContext *)this)
            ->Table(RecordTraits<RecordType>::TableIndex()));
  }
};

///////////////////////////////////////
// Generic Reader Classes

class BaseRecordReader {
protected:
  const RDATContext *m_pContext = nullptr;
  const void *m_pRecord = nullptr;
  uint32_t m_Size = 0;

  template <typename _ReaderTy> const _ReaderTy asReader() const {
    if (*this &&
        m_Size >= RecordTraits<typename _ReaderTy::RecordType>::RecordSize())
      return _ReaderTy(*this);
    return {};
  }

  template <typename _T> const _T *asRecord() const {
    return static_cast<const _T *>(
        (*this && m_Size >= RecordTraits<_T>::RecordSize()) ? m_pRecord
                                                            : nullptr);
  }

  void InvalidateReader() {
    m_pContext = nullptr;
    m_pRecord = nullptr;
    m_Size = 0;
  }

public:
  BaseRecordReader(const RDATContext *ctx, const void *record, uint32_t size)
      : m_pContext(ctx), m_pRecord(record), m_Size(size) {}
  BaseRecordReader() : BaseRecordReader(nullptr, nullptr, 0) {}

  // Is this a valid reader
  operator bool() const {
    return m_pContext != nullptr && m_pRecord != nullptr && m_Size != 0;
  }
  const RDATContext *GetContext() const { return m_pContext; }
};

template <typename _ReaderTy> class RecordArrayReader {
  const RDATContext *m_pContext;
  const uint32_t m_IndexOffset;

public:
  RecordArrayReader(const RDATContext *ctx, uint32_t indexOffset)
      : m_pContext(ctx), m_IndexOffset(indexOffset) {
    typedef typename _ReaderTy::RecordType RecordType;
    const TableReader &Table = m_pContext->Table<RecordType>();
    // RecordArrays must be declared with the base record type,
    // with element reader upcast as necessary.
    if (Table.Stride() < RecordTraits<RecordType>::RecordSize())
      InvalidateReader();
  }
  RecordArrayReader() : RecordArrayReader(nullptr, 0) {}
  uint32_t Count() const {
    return *this ? m_pContext->IndexTable.getRow(m_IndexOffset).Count() : 0;
  }
  const _ReaderTy operator[](uint32_t idx) const {
    typedef typename _ReaderTy::RecordType RecordType;
    if (*this) {
      const TableReader &Table = m_pContext->Table<RecordType>();
      return _ReaderTy(BaseRecordReader(
          m_pContext,
          (const void *)Table.Row<RecordType>(
              m_pContext->IndexTable.getRow(m_IndexOffset).At(idx)),
          Table.Stride()));
    }
    return {};
  }
  // Is this a valid reader
  operator bool() const {
    return m_pContext != nullptr && m_IndexOffset < RDAT_NULL_REF;
  }
  void InvalidateReader() { m_pContext = nullptr; }
  const RDATContext *GetContext() const { return m_pContext; }
};

class StringArrayReader {
  const RDATContext *m_pContext;
  const uint32_t m_IndexOffset;

public:
  StringArrayReader(const RDATContext *pContext, uint32_t indexOffset)
      : m_pContext(pContext), m_IndexOffset(indexOffset) {}
  uint32_t Count() const {
    return *this ? m_pContext->IndexTable.getRow(m_IndexOffset).Count() : 0;
  }
  const char *operator[](uint32_t idx) const {
    return *this ? m_pContext->StringBuffer.Get(
                       m_pContext->IndexTable.getRow(m_IndexOffset).At(idx))
                 : 0;
  }
  // Is this a valid reader
  operator bool() const {
    return m_pContext != nullptr && m_IndexOffset < RDAT_NULL_REF;
  }
  void InvalidateReader() { m_pContext = nullptr; }
  const RDATContext *GetContext() const { return m_pContext; }
};

///////////////////////////////////////
// Field Helpers

template <typename _T> struct RecordRef {
  uint32_t Index;

  template <typename RecordType = _T>
  const _T *Get(const RDATContext &ctx) const {
    return ctx.Table<_T>().template Row<RecordType>(Index);
  }
  RecordRef &operator=(uint32_t index) {
    Index = index;
    return *this;
  }
  operator uint32_t &() { return Index; }
  operator const uint32_t &() const { return Index; }
  uint32_t *operator&() { return &Index; }
};

template <typename _T> struct RecordArrayRef {
  uint32_t Index;

  RecordArrayReader<_T> Get(const RDATContext &ctx) const {
    return RecordArrayReader<_T>(ctx.IndexTable, ctx.Table<_T>(), Index);
  }
  RecordArrayRef &operator=(uint32_t index) {
    Index = index;
    return *this;
  }
  operator uint32_t &() { return Index; }
  operator const uint32_t &() const { return Index; }
  uint32_t *operator&() { return &Index; }
};

struct RDATString {
  uint32_t Offset;

  const char *Get(const RDATContext &ctx) const {
    return ctx.StringBuffer.Get(Offset);
  }
  RDATString &operator=(uint32_t offset) {
    Offset = offset;
    return *this;
  }
  operator uint32_t &() { return Offset; }
  operator const uint32_t &() const { return Offset; }
  uint32_t *operator&() { return &Offset; }
};

struct RDATStringArray {
  uint32_t Index;

  StringArrayReader Get(const RDATContext &ctx) const {
    return StringArrayReader(&ctx, Index);
  }
  operator bool() const { return Index == 0 ? false : true; }
  RDATStringArray &operator=(uint32_t index) {
    Index = index;
    return *this;
  }
  operator uint32_t &() { return Index; }
  operator const uint32_t &() const { return Index; }
  uint32_t *operator&() { return &Index; }
};

struct IndexArrayRef {
  uint32_t Index;

  IndexTableReader::IndexRow Get(const RDATContext &ctx) const {
    return ctx.IndexTable.getRow(Index);
  }
  IndexArrayRef &operator=(uint32_t index) {
    Index = index;
    return *this;
  }
  operator uint32_t &() { return Index; }
  operator const uint32_t &() const { return Index; }
  uint32_t *operator&() { return &Index; }
};

struct BytesRef {
  uint32_t Offset;
  uint32_t Size;

  const void *GetBytes(const RDATContext &ctx) const {
    return ctx.RawBytes.Get(Offset);
  }
  template <typename _T> const _T *GetAs(const RDATContext &ctx) const {
    return (sizeof(_T) > Size)
               ? nullptr
               : reinterpret_cast<const _T *>(ctx.RawBytes.Get(Offset));
  }
  uint32_t *operator&() { return &Offset; }
};

struct BytesPtr {
  const void *Ptr = nullptr;
  uint32_t Size = 0;

  BytesPtr(const void *ptr, uint32_t size) : Ptr(ptr), Size(size) {}
  BytesPtr() : BytesPtr(nullptr, 0) {}
  template <typename _T> const _T *GetAs() const {
    return (sizeof(_T) > Size) ? nullptr : reinterpret_cast<const _T *>(Ptr);
  }
};

///////////////////////////////////////
// Record Helpers

template <typename _RecordReader> class RecordReader : public BaseRecordReader {
public:
  typedef _RecordReader ThisReaderType;
  RecordReader(const BaseRecordReader &base) : BaseRecordReader(base) {
    typedef typename _RecordReader::RecordType RecordType;
    if ((m_pContext || m_pRecord) &&
        m_Size < RecordTraits<RecordType>::RecordSize())
      InvalidateReader();
  }
  RecordReader() : BaseRecordReader() {}
  template <typename _ReaderType> _ReaderType as() { _ReaderType(*this); }

protected:
  template <typename _FieldRecordReader>
  _FieldRecordReader GetField_RecordValue(const void *pField) const {
    if (*this) {
      return _FieldRecordReader(BaseRecordReader(
          m_pContext, pField,
          (uint32_t)RecordTraits<
              typename _FieldRecordReader::RecordType>::RecordSize()));
    }
    return {};
  }
  template <typename _FieldRecordReader>
  _FieldRecordReader GetField_RecordRef(const void *pIndex) const {
    typedef typename _FieldRecordReader::RecordType RecordType;
    if (*this) {
      const TableReader &Table = m_pContext->Table<RecordType>();
      return _FieldRecordReader(BaseRecordReader(
          m_pContext,
          (const void *)Table.Row<RecordType>(*(const uint32_t *)pIndex),
          Table.Stride()));
    }
    return {};
  }
  template <typename _FieldRecordReader>
  RecordArrayReader<_FieldRecordReader>
  GetField_RecordArrayRef(const void *pIndex) const {
    if (*this) {
      return RecordArrayReader<_FieldRecordReader>(m_pContext,
                                                   *(const uint32_t *)pIndex);
    }
    return {};
  }
  template <typename _T, typename _StorageTy>
  _T GetField_Value(const _StorageTy *value) const {
    _T result = {};
    if (*this)
      result = (_T)*value;
    return result;
  }
  IndexTableReader::IndexRow GetField_IndexArray(const void *pIndex) const {
    if (*this) {
      return m_pContext->IndexTable.getRow(*(const uint32_t *)pIndex);
    }
    return {};
  }
  // Would use std::array, but don't want this header dependent on that.
  // Array reference syntax is almost enough reason to abandon C++!!!
  template <typename _T, size_t _ArraySize>
  decltype(auto) GetField_ValueArray(_T const (&value)[_ArraySize]) const {
    typedef _T ArrayType[_ArraySize];
    if (*this)
      return value;
    return *(const ArrayType *)nullptr;
  }
  const char *GetField_String(const void *pIndex) const {
    return *this ? m_pContext->StringBuffer.Get(*(const uint32_t *)pIndex)
                 : nullptr;
  }
  StringArrayReader GetField_StringArray(const void *pIndex) const {
    return *this ? StringArrayReader(m_pContext, *(const uint32_t *)pIndex)
                 : StringArrayReader(nullptr, 0);
  }
  const void *GetField_Bytes(const void *pIndex) const {
    return *this ? m_pContext->RawBytes.Get(*(const uint32_t *)pIndex)
                 : nullptr;
  }
  uint32_t GetField_BytesSize(const void *pIndex) const {
    return *this ? *(((const uint32_t *)pIndex) + 1) : 0;
  }
};

template <typename _RecordReader> class RecordTableReader {
  const RDATContext *m_pContext;

public:
  RecordTableReader(const RDATContext *pContext) : m_pContext(pContext) {}
  template <typename RecordReaderType = _RecordReader>
  RecordReaderType Row(uint32_t index) const {
    typedef typename _RecordReader::RecordType RecordType;
    const TableReader &Table = m_pContext->Table<RecordType>();
    return RecordReaderType(BaseRecordReader(
        m_pContext, Table.Row<RecordType>(index), Table.Stride()));
  }
  uint32_t Count() const {
    return m_pContext->Table<typename _RecordReader::RecordType>().Count();
  }
  uint32_t size() const { return Count(); }
  const _RecordReader operator[](uint32_t index) const { return Row(index); }
  operator bool() { return m_pContext && Count(); }
};

/////////////////////////////
// All RDAT enums and types

#define DEF_RDAT_ENUMS DEF_RDAT_ENUM_CLASS
#define DEF_RDAT_TYPES DEF_RDAT_TYPES_FORWARD_DECL
#include "dxc/DxilContainer/RDAT_Macros.inl"

#define DEF_RDAT_TYPES DEF_RDAT_TYPES_USE_HELPERS
#include "dxc/DxilContainer/RDAT_Macros.inl"

#define DEF_RDAT_TYPES DEF_RDAT_TRAITS
#include "dxc/DxilContainer/RDAT_Macros.inl"

#define DEF_RDAT_TYPES DEF_RDAT_READER_DECL
#include "dxc/DxilContainer/RDAT_Macros.inl"

/////////////////////////////
/////////////////////////////

class DxilRuntimeData {
private:
  RDATContext m_Context;
  size_t m_DataSize = 0;

public:
  DxilRuntimeData();
  DxilRuntimeData(const void *ptr, size_t size);
  // initializing reader from RDAT. return true if no error has occured.
  bool InitFromRDAT(const void *pRDAT, size_t size);

  // Make sure data is well formed.
  bool Validate();

  size_t GetDataSize() const { return m_DataSize; }

  RDATContext &GetContext() { return m_Context; }
  const RDATContext &GetContext() const { return m_Context; }

#define RDAT_STRUCT_TABLE(type, table)                                         \
  RecordTableReader<type##_Reader> Get##table() const {                        \
    return RecordTableReader<type##_Reader>(&m_Context);                       \
  }
#define DEF_RDAT_TYPES DEF_RDAT_DEFAULTS
#include "dxc/DxilContainer/RDAT_Macros.inl"
};

<<<<<<< HEAD
=======
//////////////////////////////////
/// structures for library runtime

struct DxilResourceDesc {
  uint32_t Class; // hlsl::DXIL::ResourceClass
  uint32_t Kind;  // hlsl::DXIL::ResourceKind
  uint32_t ID;    // id per class
  uint32_t Space;
  uint32_t UpperBound;
  uint32_t LowerBound;
  const wchar_t *Name;
  uint32_t Flags; // hlsl::RDAT::DxilResourceFlag
};

typedef const DxilResourceDesc *const *DxilResourceDescPtrArray;

struct DxilFunctionDesc {
  const wchar_t *Name;
  const wchar_t *UnmangledName;
  uint32_t NumResources;
  uint32_t NumFunctionDependencies;
  DxilResourceDescPtrArray Resources;
  const wchar_t *const *FunctionDependencies;
  DXIL::ShaderKind ShaderKind;
  uint32_t PayloadSizeInBytes; // 1) hit, miss, or closest shader: payload count
                               // 2) call shader: parameter size
  uint32_t AttributeSizeInBytes; // attribute size for closest hit and any hit
  uint32_t FeatureInfo1;         // first 32 bits of feature flag
  uint32_t FeatureInfo2;         // second 32 bits of feature flag
  uint32_t ShaderStageFlag;      // valid shader stage flag.
  uint32_t MinShaderTarget;      // minimum shader target.
};

struct DxilSubobjectDesc {
  const wchar_t *Name;
  DXIL::SubobjectKind Kind; // D3D12_STATE_SUBOBJECT_TYPE

  struct StateObjectConfig_t {
    uint32_t Flags; // DXIL::StateObjectFlags / D3D12_STATE_OBJECT_FLAGS
  };
  struct RootSignature_t {
    const void *pSerializedSignature;
    uint32_t SizeInBytes;
  }; // GlobalRootSignature or LocalRootSignature
  struct SubobjectToExportsAssociation_t {
    const wchar_t *Subobject;
    uint32_t NumExports;
    const wchar_t *const *Exports;
  };
  struct RaytracingShaderConfig_t {
    uint32_t MaxPayloadSizeInBytes;
    uint32_t MaxAttributeSizeInBytes;
  };
  struct RaytracingPipelineConfig_t {
    uint32_t MaxTraceRecursionDepth;
  };
  struct HitGroup_t {
    DXIL::HitGroupType Type; // D3D12_HIT_GROUP_TYPE
    const wchar_t *AnyHit;
    const wchar_t *ClosestHit;
    const wchar_t *Intersection;
  };

  struct RaytracingPipelineConfig1_t {
    uint32_t MaxTraceRecursionDepth;
    uint32_t Flags; // DXIL::RaytracingPipelineFlags /
                    // D3D12_RAYTRACING_PIPELINE_FLAGS
  };

  union {
    StateObjectConfig_t StateObjectConfig;
    RootSignature_t RootSignature; // GlobalRootSignature or LocalRootSignature
    SubobjectToExportsAssociation_t SubobjectToExportsAssociation;
    RaytracingShaderConfig_t RaytracingShaderConfig;
    RaytracingPipelineConfig_t RaytracingPipelineConfig;
    HitGroup_t HitGroup;
    RaytracingPipelineConfig1_t RaytracingPipelineConfig1;
  };
};

struct DxilLibraryDesc {
  uint32_t NumFunctions;
  DxilFunctionDesc *pFunction;
  uint32_t NumResources;
  DxilResourceDesc *pResource;
  uint32_t NumSubobjects;
  DxilSubobjectDesc *pSubobjects;
};

class DxilRuntimeReflection {
public:
  virtual ~DxilRuntimeReflection() {}
  // This call will allocate memory for GetLibraryReflection call
  virtual bool InitFromRDAT(const void *pRDAT, size_t size) = 0;
  // DxilRuntimeReflection owns the memory pointed to by DxilLibraryDesc
  virtual const DxilLibraryDesc GetLibraryReflection() = 0;
};

DxilRuntimeReflection *CreateDxilRuntimeReflection();

>>>>>>> 37ed6138
} // namespace RDAT
} // namespace hlsl<|MERGE_RESOLUTION|>--- conflicted
+++ resolved
@@ -78,7 +78,8 @@
   IONodeTable,
   NodeShaderInfoTable,
 
-  Last_1_8 = NodeShaderInfoTable, // PRERELEASE-TODO: change to last necessary 1.8 part before release.
+  Last_1_8 = NodeShaderInfoTable, // PRERELEASE-TODO: change to last
+                                  // necessary 1.8 part before release.
   // Insert experimental here.
 
   LastPlus1,
@@ -685,108 +686,5 @@
 #include "dxc/DxilContainer/RDAT_Macros.inl"
 };
 
-<<<<<<< HEAD
-=======
-//////////////////////////////////
-/// structures for library runtime
-
-struct DxilResourceDesc {
-  uint32_t Class; // hlsl::DXIL::ResourceClass
-  uint32_t Kind;  // hlsl::DXIL::ResourceKind
-  uint32_t ID;    // id per class
-  uint32_t Space;
-  uint32_t UpperBound;
-  uint32_t LowerBound;
-  const wchar_t *Name;
-  uint32_t Flags; // hlsl::RDAT::DxilResourceFlag
-};
-
-typedef const DxilResourceDesc *const *DxilResourceDescPtrArray;
-
-struct DxilFunctionDesc {
-  const wchar_t *Name;
-  const wchar_t *UnmangledName;
-  uint32_t NumResources;
-  uint32_t NumFunctionDependencies;
-  DxilResourceDescPtrArray Resources;
-  const wchar_t *const *FunctionDependencies;
-  DXIL::ShaderKind ShaderKind;
-  uint32_t PayloadSizeInBytes; // 1) hit, miss, or closest shader: payload count
-                               // 2) call shader: parameter size
-  uint32_t AttributeSizeInBytes; // attribute size for closest hit and any hit
-  uint32_t FeatureInfo1;         // first 32 bits of feature flag
-  uint32_t FeatureInfo2;         // second 32 bits of feature flag
-  uint32_t ShaderStageFlag;      // valid shader stage flag.
-  uint32_t MinShaderTarget;      // minimum shader target.
-};
-
-struct DxilSubobjectDesc {
-  const wchar_t *Name;
-  DXIL::SubobjectKind Kind; // D3D12_STATE_SUBOBJECT_TYPE
-
-  struct StateObjectConfig_t {
-    uint32_t Flags; // DXIL::StateObjectFlags / D3D12_STATE_OBJECT_FLAGS
-  };
-  struct RootSignature_t {
-    const void *pSerializedSignature;
-    uint32_t SizeInBytes;
-  }; // GlobalRootSignature or LocalRootSignature
-  struct SubobjectToExportsAssociation_t {
-    const wchar_t *Subobject;
-    uint32_t NumExports;
-    const wchar_t *const *Exports;
-  };
-  struct RaytracingShaderConfig_t {
-    uint32_t MaxPayloadSizeInBytes;
-    uint32_t MaxAttributeSizeInBytes;
-  };
-  struct RaytracingPipelineConfig_t {
-    uint32_t MaxTraceRecursionDepth;
-  };
-  struct HitGroup_t {
-    DXIL::HitGroupType Type; // D3D12_HIT_GROUP_TYPE
-    const wchar_t *AnyHit;
-    const wchar_t *ClosestHit;
-    const wchar_t *Intersection;
-  };
-
-  struct RaytracingPipelineConfig1_t {
-    uint32_t MaxTraceRecursionDepth;
-    uint32_t Flags; // DXIL::RaytracingPipelineFlags /
-                    // D3D12_RAYTRACING_PIPELINE_FLAGS
-  };
-
-  union {
-    StateObjectConfig_t StateObjectConfig;
-    RootSignature_t RootSignature; // GlobalRootSignature or LocalRootSignature
-    SubobjectToExportsAssociation_t SubobjectToExportsAssociation;
-    RaytracingShaderConfig_t RaytracingShaderConfig;
-    RaytracingPipelineConfig_t RaytracingPipelineConfig;
-    HitGroup_t HitGroup;
-    RaytracingPipelineConfig1_t RaytracingPipelineConfig1;
-  };
-};
-
-struct DxilLibraryDesc {
-  uint32_t NumFunctions;
-  DxilFunctionDesc *pFunction;
-  uint32_t NumResources;
-  DxilResourceDesc *pResource;
-  uint32_t NumSubobjects;
-  DxilSubobjectDesc *pSubobjects;
-};
-
-class DxilRuntimeReflection {
-public:
-  virtual ~DxilRuntimeReflection() {}
-  // This call will allocate memory for GetLibraryReflection call
-  virtual bool InitFromRDAT(const void *pRDAT, size_t size) = 0;
-  // DxilRuntimeReflection owns the memory pointed to by DxilLibraryDesc
-  virtual const DxilLibraryDesc GetLibraryReflection() = 0;
-};
-
-DxilRuntimeReflection *CreateDxilRuntimeReflection();
-
->>>>>>> 37ed6138
 } // namespace RDAT
 } // namespace hlsl