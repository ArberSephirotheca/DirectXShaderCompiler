///////////////////////////////////////////////////////////////////////////////
//                                                                           //
// DxilMetadataHelper.h                                                      //
// Copyright (C) Microsoft Corporation. All rights reserved.                 //
// This file is distributed under the University of Illinois Open Source     //
// License. See LICENSE.TXT for details.                                     //
//                                                                           //
// Helper to serialize/desialize metadata for DxilModule.                    //
//                                                                           //
///////////////////////////////////////////////////////////////////////////////

#pragma once

#include "dxc/DXIL/DxilConstants.h"
#include "llvm/ADT/ArrayRef.h"
#include <memory>
#include <string>
#include <vector>
#include "dxc/DXIL/DxilFunctionProps.h"

namespace llvm {
class LLVMContext;
class Module;
class Function;
class Instruction;
class DbgDeclareInst;
class Value;
class MDOperand;
class Metadata;
class ConstantAsMetadata;
class MDTuple;
class MDNode;
class NamedMDNode;
class GlobalVariable;
class StringRef;
class Type;
} // namespace llvm

namespace hlsl {

class ShaderModel;
class DxilSignature;
struct DxilEntrySignature;
class DxilSignatureElement;
class DxilModule;
class DxilResourceBase;
class DxilCBuffer;
class DxilResource;
class DxilSampler;
class DxilTypeSystem;
class DxilStructAnnotation;
class DxilFieldAnnotation;
class DxilPayloadAnnotation;
class DxilPayloadFieldAnnotation;
class DxilTemplateArgAnnotation;
class DxilFunctionAnnotation;
class DxilParameterAnnotation;
class RootSignatureHandle;
struct DxilFunctionProps;
class DxilSubobjects;
class DxilSubobject;
struct DxilCounters;

// Additional debug information for SROA'ed array variables,
// where adjacent elements in DXIL might not have been adjacent
// in the original user variable.
struct DxilDIArrayDim {
  unsigned StrideInBits;
  unsigned NumElements;
};

/// Use this class to manipulate DXIL-spcific metadata.
// In our code, only DxilModule and HLModule should use this class.
class DxilMDHelper {
public:
  //
  // Constants for metadata names and field positions.
  //

  // Dxil version.
  static const char kDxilVersionMDName[];
  static const unsigned kDxilVersionNumFields = 2;
  static const unsigned kDxilVersionMajorIdx = 0; // DXIL version major.
  static const unsigned kDxilVersionMinorIdx = 1; // DXIL version minor.

  // Shader model.
  static const char kDxilShaderModelMDName[];
  static const unsigned kDxilShaderModelNumFields = 3;
  static const unsigned kDxilShaderModelTypeIdx =
      0; // Shader type (vs,ps,cs,gs,ds,hs).
  static const unsigned kDxilShaderModelMajorIdx = 1; // Shader model major.
  static const unsigned kDxilShaderModelMinorIdx = 2; // Shader model minor.

  // Intermediate codegen/optimizer options, not valid in final DXIL module.
  static const char kDxilIntermediateOptionsMDName[];
  static const unsigned kDxilIntermediateOptionsFlags = 0; // Unique element ID.

  // DxilCounters
  static const char kDxilCountersMDName[];
  // !{!"<counter>", i32 <count>, !"<counter>", i32 <count>, ...}

  // Entry points.
  static const char kDxilEntryPointsMDName[];

  // Root Signature, for intermediate use, not valid in final DXIL module.
  static const char kDxilRootSignatureMDName[];

  // ViewId state.
  static const char kDxilViewIdStateMDName[];

  // Subobjects
  static const char kDxilSubobjectsMDName[];

  // Source info.
  static const char kDxilSourceContentsMDName[];
  static const char kDxilSourceDefinesMDName[];
  static const char kDxilSourceMainFileNameMDName[];
  static const char kDxilSourceArgsMDName[];

  // Resource binding data
  static const char kDxilDxcBindingTableMDName[];
  static const unsigned kDxilDxcBindingTableResourceName = 0;
  static const unsigned kDxilDxcBindingTableResourceClass = 1;
  static const unsigned kDxilDxcBindingTableResourceIndex = 2;
  static const unsigned kDxilDxcBindingTableResourceSpace = 3;

  // Old source info.
  static const char kDxilSourceContentsOldMDName[];
  static const char kDxilSourceDefinesOldMDName[];
  static const char kDxilSourceMainFileNameOldMDName[];
  static const char kDxilSourceArgsOldMDName[];

  static const unsigned kDxilEntryPointNumFields = 5;
  static const unsigned kDxilEntryPointFunction =
      0;                                         // Entry point function symbol.
  static const unsigned kDxilEntryPointName = 1; // Entry point unmangled name.
  static const unsigned kDxilEntryPointSignatures =
      2; // Entry point signature tuple.
  static const unsigned kDxilEntryPointResources =
      3; // Entry point resource tuple.
  static const unsigned kDxilEntryPointProperties =
      4; // Entry point properties tuple.

  // Signatures.
  static const unsigned kDxilNumSignatureFields = 3;
  static const unsigned kDxilInputSignature = 0;  // Shader input signature.
  static const unsigned kDxilOutputSignature = 1; // Shader output signature.
  static const unsigned kDxilPatchConstantSignature =
      2; // Shader patch constant (PC) signature.

  // Signature Element.
  static const unsigned kDxilSignatureElementNumFields = 11;
  static const unsigned kDxilSignatureElementID = 0;   // Unique element ID.
  static const unsigned kDxilSignatureElementName = 1; // Element name.
  static const unsigned kDxilSignatureElementType = 2; // Element type.
  static const unsigned kDxilSignatureElementSystemValue =
      3; // Effective system value.
  static const unsigned kDxilSignatureElementIndexVector =
      4; // Semantic index vector.
  static const unsigned kDxilSignatureElementInterpMode =
      5;                                               // Interpolation mode.
  static const unsigned kDxilSignatureElementRows = 6; // Number of rows.
  static const unsigned kDxilSignatureElementCols = 7; // Number of columns.
  static const unsigned kDxilSignatureElementStartRow =
      8; // Element packing start row.
  static const unsigned kDxilSignatureElementStartCol =
      9; // Element packing start column.
  static const unsigned kDxilSignatureElementNameValueList =
      10; // Name-value list for extended properties.

  // Signature Element Extended Properties.
  static const unsigned kDxilSignatureElementOutputStreamTag = 0;
  static const unsigned kHLSignatureElementGlobalSymbolTag = 1;
  static const unsigned kDxilSignatureElementDynIdxCompMaskTag = 2;
  static const unsigned kDxilSignatureElementUsageCompMaskTag = 3;

  // Resources.
  static const char kDxilResourcesMDName[];
  static const unsigned kDxilNumResourceFields = 4;
  static const unsigned kDxilResourceSRVs = 0;
  static const unsigned kDxilResourceUAVs = 1;
  static const unsigned kDxilResourceCBuffers = 2;
  static const unsigned kDxilResourceSamplers = 3;

  // ResourceBase.
  static const unsigned kDxilResourceBaseNumFields = 6;
  static const unsigned kDxilResourceBaseID =
      0; // Unique (per type) resource ID.
  static const unsigned kDxilResourceBaseVariable =
      1; // Resource global variable.
  static const unsigned kDxilResourceBaseName =
      2; // Original (HLSL) name of the resource.
  static const unsigned kDxilResourceBaseSpaceID =
      3; // Resource range space ID.
  static const unsigned kDxilResourceBaseLowerBound =
      4; // Resource range lower bound.
  static const unsigned kDxilResourceBaseRangeSize = 5; // Resource range size.

  // SRV-specific.
  static const unsigned kDxilSRVNumFields = 9;
  static const unsigned kDxilSRVShape = 6;       // SRV shape.
  static const unsigned kDxilSRVSampleCount = 7; // SRV sample count.
  static const unsigned kDxilSRVNameValueList =
      8; // Name-value list for extended properties.

  // UAV-specific.
  static const unsigned kDxilUAVNumFields = 11;
  static const unsigned kDxilUAVShape = 6;            // UAV shape.
  static const unsigned kDxilUAVGloballyCoherent = 7; // Globally-coherent UAV.
  static const unsigned kDxilUAVCounter = 8;          // UAV with a counter.
  static const unsigned kDxilUAVRasterizerOrderedView = 9; // UAV that is a ROV.
  static const unsigned kDxilUAVNameValueList =
      10; // Name-value list for extended properties.

  // CBuffer-specific.
  static const unsigned kDxilCBufferNumFields = 8;
  static const unsigned kDxilCBufferSizeInBytes = 6; // CBuffer size in bytes.
  static const unsigned kDxilCBufferNameValueList =
      7; // Name-value list for extended properties.

  // CBuffer extended properties
  static const unsigned kHLCBufferIsTBufferTag =
      0; // CBuffer is actually TBuffer, not yet converted to SRV.

  // Sampler-specific.
  static const unsigned kDxilSamplerNumFields = 8;
  static const unsigned kDxilSamplerType = 6; // Sampler type.
  static const unsigned kDxilSamplerNameValueList =
      7; // Name-value list for extended properties.

  // Resource extended property tags.
  static const unsigned kDxilTypedBufferElementTypeTag = 0;
  static const unsigned kDxilStructuredBufferElementStrideTag = 1;
  static const unsigned kDxilSamplerFeedbackKindTag = 2;
  static const unsigned kDxilAtomic64UseTag = 3;

  // Type system.
  static const char kDxilTypeSystemMDName[];
  static const char kDxilTypeSystemHelperVariablePrefix[];
<<<<<<< HEAD
  static const unsigned kDxilTypeSystemStructTag                  = 0;
  static const unsigned kDxilTypeSystemFunctionTag                = 1;
  static const unsigned kDxilFieldAnnotationSNormTag              = 0;
  static const unsigned kDxilFieldAnnotationUNormTag              = 1;
  static const unsigned kDxilFieldAnnotationMatrixTag             = 2;
  static const unsigned kDxilFieldAnnotationCBufferOffsetTag      = 3;
  static const unsigned kDxilFieldAnnotationSemanticStringTag     = 4;
  static const unsigned kDxilFieldAnnotationInterpolationModeTag  = 5;
  static const unsigned kDxilFieldAnnotationFieldNameTag          = 6;
  static const unsigned kDxilFieldAnnotationCompTypeTag           = 7;
  static const unsigned kDxilFieldAnnotationPreciseTag            = 8;
  static const unsigned kDxilFieldAnnotationCBUsedTag             = 9;
  static const unsigned kDxilFieldAnnotationResPropTag            = 10;
  static const unsigned kDxilFieldAnnotationBitFieldsTag          = 11;
  static const unsigned kDxilFieldAnnotationBitFieldWidthTag      = 12;
  static const unsigned kDxilFieldAnnotationVectorSizeTag         = 13;
=======
  static const unsigned kDxilTypeSystemStructTag = 0;
  static const unsigned kDxilTypeSystemFunctionTag = 1;
  static const unsigned kDxilFieldAnnotationSNormTag = 0;
  static const unsigned kDxilFieldAnnotationUNormTag = 1;
  static const unsigned kDxilFieldAnnotationMatrixTag = 2;
  static const unsigned kDxilFieldAnnotationCBufferOffsetTag = 3;
  static const unsigned kDxilFieldAnnotationSemanticStringTag = 4;
  static const unsigned kDxilFieldAnnotationInterpolationModeTag = 5;
  static const unsigned kDxilFieldAnnotationFieldNameTag = 6;
  static const unsigned kDxilFieldAnnotationCompTypeTag = 7;
  static const unsigned kDxilFieldAnnotationPreciseTag = 8;
  static const unsigned kDxilFieldAnnotationCBUsedTag = 9;
  static const unsigned kDxilFieldAnnotationResPropTag = 10;
  static const unsigned kDxilFieldAnnotationBitFieldsTag = 11;
  static const unsigned kDxilFieldAnnotationBitFieldWidthTag = 12;
>>>>>>> 37ed6138

  // DXR Payload Annotations
  static const unsigned kDxilPayloadAnnotationStructTag = 0;
  static const unsigned kDxilPayloadFieldAnnotationAccessTag = 0;

  // StructAnnotation extended property tags (DXIL 1.5+ only, appended)
  static const unsigned kDxilTemplateArgumentsTag =
      0; // Name for name-value list of extended struct properties
  // TemplateArgument tags
  static const unsigned kDxilTemplateArgTypeTag =
      0; // Type template argument, followed by undef of type
  static const unsigned kDxilTemplateArgIntegralTag =
      1; // Integral template argument, followed by i64 value
  static const unsigned kDxilTemplateArgValue =
      1; // Position of template arg value (type or int)

  // Control flow hint.
  static const char kDxilControlFlowHintMDName[];

  // Precise attribute.
  static const char kDxilPreciseAttributeMDName[];

  // NonUniform attribute.
  static const char kDxilNonUniformAttributeMDName[];

  // Variable debug layout metadata.
  static const char kDxilVariableDebugLayoutMDName[];

  // Indication of temporary storage metadata.
  static const char kDxilTempAllocaMDName[];

  // Validator version.
  static const char kDxilValidatorVersionMDName[];
  // Validator version uses the same constants for fields as kDxilVersion*

  // DXR Payload Annotations metadata.
  static const char kDxilDxrPayloadAnnotationsMDName[];

  // Extended shader property tags.
  static const unsigned kDxilShaderFlagsTag = 0;
  static const unsigned kDxilGSStateTag = 1;
  static const unsigned kDxilDSStateTag = 2;
  static const unsigned kDxilHSStateTag = 3;
  static const unsigned kDxilNumThreadsTag = 4;
  static const unsigned kDxilAutoBindingSpaceTag = 5;
  static const unsigned kDxilRayPayloadSizeTag = 6;
  static const unsigned kDxilRayAttribSizeTag = 7;
  static const unsigned kDxilShaderKindTag = 8;
  static const unsigned kDxilMSStateTag = 9;
  static const unsigned kDxilASStateTag = 10;
  static const unsigned kDxilWaveSizeTag = 11;
  static const unsigned kDxilEntryRootSigTag = 12;

  // Node Tags ( extension of shader property tags)

  static const unsigned kDxilNodeLaunchTypeTag = 13;
  static const unsigned kDxilNodeIsProgramEntryTag = 14;
  static const unsigned kDxilNodeIdTag = 15;
  static const unsigned kDxilNodeLocalRootArgumentsTableIndexTag = 16;
  static const unsigned kDxilShareInputOfTag = 17;
  static const unsigned kDxilNodeDispatchGridTag = 18;
  static const unsigned kDxilNodeMaxRecursionDepthTag = 19;
  static const unsigned kDxilNodeInputsTag = 20;
  static const unsigned kDxilNodeOutputsTag = 21;
  static const unsigned kDxilNodeMaxDispatchGridTag = 22;

  // Node Input/Output State. 
  static const unsigned kDxilNodeOutputIDTag = 0;
  static const unsigned kDxilNodeIOFlagsTag = 1;
  static const unsigned kDxilNodeRecordTypeTag = 2;
  static const unsigned kDxilNodeMaxRecordsTag = 3;
  static const unsigned kDxilNodeMaxRecordsSharedWithTag = 4;
  static const unsigned kDxilNodeOutputArraySizeTag = 5;
  static const unsigned kDxilNodeAllowSparseNodesTag = 6;

  // Node Record Type
  static const unsigned kDxilNodeRecordSizeTag = 0;
  static const unsigned kDxilNodeSVDispatchGridTag = 1;

  // GSState.
  static const unsigned kDxilGSStateNumFields = 5;
  static const unsigned kDxilGSStateInputPrimitive = 0;
  static const unsigned kDxilGSStateMaxVertexCount = 1;
  static const unsigned kDxilGSStateActiveStreamMask = 2;
  static const unsigned kDxilGSStateOutputStreamTopology = 3;
  static const unsigned kDxilGSStateGSInstanceCount = 4;

  // DSState.
  static const unsigned kDxilDSStateNumFields = 2;
  static const unsigned kDxilDSStateTessellatorDomain = 0;
  static const unsigned kDxilDSStateInputControlPointCount = 1;

  // HSState.
  static const unsigned kDxilHSStateNumFields = 7;
  static const unsigned kDxilHSStatePatchConstantFunction = 0;
  static const unsigned kDxilHSStateInputControlPointCount = 1;
  static const unsigned kDxilHSStateOutputControlPointCount = 2;
  static const unsigned kDxilHSStateTessellatorDomain = 3;
  static const unsigned kDxilHSStateTessellatorPartitioning = 4;
  static const unsigned kDxilHSStateTessellatorOutputPrimitive = 5;
  static const unsigned kDxilHSStateMaxTessellationFactor = 6;

  // MSState.
  static const unsigned kDxilMSStateNumFields = 5;
  static const unsigned kDxilMSStateNumThreads = 0;
  static const unsigned kDxilMSStateMaxVertexCount = 1;
  static const unsigned kDxilMSStateMaxPrimitiveCount = 2;
  static const unsigned kDxilMSStateOutputTopology = 3;
  static const unsigned kDxilMSStatePayloadSizeInBytes = 4;

  // ASState.
  static const unsigned kDxilASStateNumFields = 2;
  static const unsigned kDxilASStateNumThreads = 0;
  static const unsigned kDxilASStatePayloadSizeInBytes = 1;

public:
  /// Use this class to manipulate metadata of DXIL or high-level DX IR specific
  /// fields in the record.
  class ExtraPropertyHelper {
  public:
    ExtraPropertyHelper(llvm::Module *pModule);
    virtual ~ExtraPropertyHelper() {}

    virtual void EmitSRVProperties(const DxilResource &SRV,
                                   std::vector<llvm::Metadata *> &MDVals) = 0;
    virtual void LoadSRVProperties(const llvm::MDOperand &MDO,
                                   DxilResource &SRV) = 0;

    virtual void EmitUAVProperties(const DxilResource &UAV,
                                   std::vector<llvm::Metadata *> &MDVals) = 0;
    virtual void LoadUAVProperties(const llvm::MDOperand &MDO,
                                   DxilResource &UAV) = 0;

    virtual void
    EmitCBufferProperties(const DxilCBuffer &CB,
                          std::vector<llvm::Metadata *> &MDVals) = 0;
    virtual void LoadCBufferProperties(const llvm::MDOperand &MDO,
                                       DxilCBuffer &CB) = 0;

    virtual void
    EmitSamplerProperties(const DxilSampler &S,
                          std::vector<llvm::Metadata *> &MDVals) = 0;
    virtual void LoadSamplerProperties(const llvm::MDOperand &MDO,
                                       DxilSampler &S) = 0;

    virtual void
    EmitSignatureElementProperties(const DxilSignatureElement &SE,
                                   std::vector<llvm::Metadata *> &MDVals) = 0;
    virtual void LoadSignatureElementProperties(const llvm::MDOperand &MDO,
                                                DxilSignatureElement &SE) = 0;

  protected:
    llvm::LLVMContext &m_Ctx;
    llvm::Module *m_pModule;

  public:
    unsigned m_ValMajor, m_ValMinor; // Reported validation version in DXIL
    unsigned m_MinValMajor,
        m_MinValMinor; // Minimum validation version dictated by shader model
    bool m_bExtraMetadata;
  };

public:
  DxilMDHelper(llvm::Module *pModule, std::unique_ptr<ExtraPropertyHelper> EPH);
  ~DxilMDHelper();

  void SetShaderModel(const ShaderModel *pSM);
  const ShaderModel *GetShaderModel() const;

  // Dxil version.
  void EmitDxilVersion(unsigned Major, unsigned Minor);
  void LoadDxilVersion(unsigned &Major, unsigned &Minor);

  // Validator version.
  void EmitValidatorVersion(unsigned Major, unsigned Minor);
  void LoadValidatorVersion(unsigned &Major, unsigned &Minor);

  // Shader model.
  void EmitDxilShaderModel(const ShaderModel *pSM);
  void LoadDxilShaderModel(const ShaderModel *&pSM);

  // Intermediate flags
  void EmitDxilIntermediateOptions(uint32_t flags);
  void LoadDxilIntermediateOptions(uint32_t &flags);

  // Entry points.
  void EmitDxilEntryPoints(std::vector<llvm::MDNode *> &MDEntries);
  void UpdateDxilEntryPoints(std::vector<llvm::MDNode *> &MDEntries);
  const llvm::NamedMDNode *GetDxilEntryPoints();
  llvm::MDTuple *EmitDxilEntryPointTuple(llvm::Function *pFunc,
                                         const std::string &Name,
                                         llvm::MDTuple *pSignatures,
                                         llvm::MDTuple *pResources,
                                         llvm::MDTuple *pProperties);
  void GetDxilEntryPoint(const llvm::MDNode *MDO, llvm::Function *&pFunc,
                         std::string &Name, const llvm::MDOperand *&pSignatures,
                         const llvm::MDOperand *&pResources,
                         const llvm::MDOperand *&pProperties);

  // Signatures.
  llvm::MDTuple *EmitDxilSignatures(const DxilEntrySignature &EntrySig);
  void LoadDxilSignatures(const llvm::MDOperand &MDO,
                          DxilEntrySignature &EntrySig);
  llvm::MDTuple *EmitSignatureMetadata(const DxilSignature &Sig);
  void EmitRootSignature(std::vector<uint8_t> &SerializedRootSignature);
  void LoadSignatureMetadata(const llvm::MDOperand &MDO, DxilSignature &Sig);
  llvm::MDTuple *EmitSignatureElement(const DxilSignatureElement &SE);
  void LoadSignatureElement(const llvm::MDOperand &MDO,
                            DxilSignatureElement &SE);
  void LoadRootSignature(std::vector<uint8_t> &SerializedRootSignature);

  // Resources.
  llvm::MDTuple *EmitDxilResourceTuple(llvm::MDTuple *pSRVs,
                                       llvm::MDTuple *pUAVs,
                                       llvm::MDTuple *pCBuffers,
                                       llvm::MDTuple *pSamplers);
  void EmitDxilResources(llvm::MDTuple *pDxilResourceTuple);
  void UpdateDxilResources(llvm::MDTuple *pDxilResourceTuple);
  void GetDxilResources(const llvm::MDOperand &MDO, const llvm::MDTuple *&pSRVs,
                        const llvm::MDTuple *&pUAVs,
                        const llvm::MDTuple *&pCBuffers,
                        const llvm::MDTuple *&pSamplers);
  void EmitDxilResourceBase(const DxilResourceBase &R,
                            llvm::Metadata *ppMDVals[]);
  void LoadDxilResourceBase(const llvm::MDOperand &MDO, DxilResourceBase &R);
  llvm::MDTuple *EmitDxilSRV(const DxilResource &SRV);
  void LoadDxilSRV(const llvm::MDOperand &MDO, DxilResource &SRV);
  llvm::MDTuple *EmitDxilUAV(const DxilResource &UAV);
  void LoadDxilUAV(const llvm::MDOperand &MDO, DxilResource &UAV);
  llvm::MDTuple *EmitDxilCBuffer(const DxilCBuffer &CB);
  void LoadDxilCBuffer(const llvm::MDOperand &MDO, DxilCBuffer &CB);
  llvm::MDTuple *EmitDxilSampler(const DxilSampler &S);
  void LoadDxilSampler(const llvm::MDOperand &MDO, DxilSampler &S);
  const llvm::MDOperand &GetResourceClass(llvm::MDNode *MD,
                                          DXIL::ResourceClass &RC);

  // Type system.
  void EmitDxilTypeSystem(DxilTypeSystem &TypeSystem,
                          std::vector<llvm::GlobalVariable *> &LLVMUsed);
  void LoadDxilTypeSystemNode(const llvm::MDTuple &MDT,
                              DxilTypeSystem &TypeSystem);
  void LoadDxilTypeSystem(DxilTypeSystem &TypeSystem);
  llvm::Metadata *EmitDxilStructAnnotation(const DxilStructAnnotation &SA);
  void LoadDxilStructAnnotation(const llvm::MDOperand &MDO,
                                DxilStructAnnotation &SA);
  llvm::Metadata *EmitDxilFieldAnnotation(const DxilFieldAnnotation &FA);
  void LoadDxilFieldAnnotation(const llvm::MDOperand &MDO,
                               DxilFieldAnnotation &FA);
  llvm::Metadata *EmitDxilFunctionAnnotation(const DxilFunctionAnnotation &FA);
  void LoadDxilFunctionAnnotation(const llvm::MDOperand &MDO,
                                  DxilFunctionAnnotation &FA);
  llvm::Metadata *EmitDxilParamAnnotation(const DxilParameterAnnotation &PA);
  void LoadDxilParamAnnotation(const llvm::MDOperand &MDO,
                               DxilParameterAnnotation &PA);
  llvm::Metadata *EmitDxilParamAnnotations(const DxilFunctionAnnotation &FA);
  void LoadDxilParamAnnotations(const llvm::MDOperand &MDO,
                                DxilFunctionAnnotation &FA);
  llvm::Metadata *
  EmitDxilTemplateArgAnnotation(const DxilTemplateArgAnnotation &annotation);
  void LoadDxilTemplateArgAnnotation(const llvm::MDOperand &MDO,
                                     DxilTemplateArgAnnotation &annotation);

  // DXR Payload Annotations
  void EmitDxrPayloadAnnotations(DxilTypeSystem &TypeSystem);
  llvm::Metadata *
  EmitDxrPayloadStructAnnotation(const DxilPayloadAnnotation &SA);
  llvm::Metadata *
  EmitDxrPayloadFieldAnnotation(const DxilPayloadFieldAnnotation &FA,
                                llvm::Type *fieldType);
  void LoadDxrPayloadAnnotationNode(const llvm::MDTuple &MDT,
                                    DxilTypeSystem &TypeSystem);
  void LoadDxrPayloadAnnotations(DxilTypeSystem &TypeSystem);
  void LoadDxrPayloadFieldAnnoations(const llvm::MDOperand &MDO,
                                     DxilPayloadAnnotation &SA);
  void LoadDxrPayloadFieldAnnoation(const llvm::MDOperand &MDO,
                                    DxilPayloadFieldAnnotation &FA);
  void LoadDxrPayloadAccessQualifiers(const llvm::MDOperand &MDO,
                                      DxilPayloadFieldAnnotation &FA);

  // Function props.
  void SerializeNodeProps(llvm::SmallVectorImpl<llvm::Metadata *> &MDVals, unsigned &valIdx,
                          const hlsl::DxilFunctionProps *props);
  void DeserializeNodeProps(const llvm::MDTuple *pProps, unsigned &idx,
                            hlsl::DxilFunctionProps *props);
  llvm::MDTuple *EmitDxilFunctionProps(const hlsl::DxilFunctionProps *props,
                                       const llvm::Function *F);
  const llvm::Function *LoadDxilFunctionProps(const llvm::MDTuple *pProps,
                                              hlsl::DxilFunctionProps *props);
  llvm::MDTuple *EmitDxilEntryProperties(uint64_t rawShaderFlag,
                                         const hlsl::DxilFunctionProps &props,
                                         uint32_t autoBindingSpace);
  void LoadDxilEntryProperties(const llvm::MDOperand &MDO,
                               uint64_t &rawShaderFlag,
                               hlsl::DxilFunctionProps &props,
                               uint32_t &autoBindingSpace);

  // ViewId state.
  void EmitDxilViewIdState(std::vector<unsigned> &SerializedState);
  void LoadDxilViewIdState(std::vector<unsigned> &SerializedState);
  // Control flow hints.
  static llvm::MDNode *
  EmitControlFlowHints(llvm::LLVMContext &Ctx,
                       std::vector<DXIL::ControlFlowHint> &hints);
  static unsigned GetControlFlowHintMask(const llvm::Instruction *I);
  static bool HasControlFlowHintToPreventFlatten(const llvm::Instruction *I);

  // Subobjects
  void EmitSubobjects(const DxilSubobjects &Subobjects);
  void LoadSubobjects(DxilSubobjects &Subobjects);
  llvm::Metadata *EmitSubobject(const DxilSubobject &obj);
  void LoadSubobject(const llvm::MDNode &MDO, DxilSubobjects &Subobjects);

  // Extra metadata present
  bool HasExtraMetadata() { return m_bExtraMetadata; }

  // Instruction Counters
  void EmitDxilCounters(const DxilCounters &counters);
  void LoadDxilCounters(DxilCounters &counters) const;

  // Shader specific.
private:
  llvm::MDTuple *
  EmitDxilGSState(DXIL::InputPrimitive Primitive, unsigned MaxVertexCount,
                  unsigned ActiveStreamMask,
                  DXIL::PrimitiveTopology StreamPrimitiveTopology,
                  unsigned GSInstanceCount);
  void LoadDxilGSState(const llvm::MDOperand &MDO,
                       DXIL::InputPrimitive &Primitive,
                       unsigned &MaxVertexCount, unsigned &ActiveStreamMask,
                       DXIL::PrimitiveTopology &StreamPrimitiveTopology,
                       unsigned &GSInstanceCount);

  llvm::MDTuple *EmitDxilDSState(DXIL::TessellatorDomain Domain,
                                 unsigned InputControlPointCount);
  void LoadDxilDSState(const llvm::MDOperand &MDO,
                       DXIL::TessellatorDomain &Domain,
                       unsigned &InputControlPointCount);

  llvm::MDTuple *EmitDxilHSState(
      llvm::Function *pPatchConstantFunction, unsigned InputControlPointCount,
      unsigned OutputControlPointCount, DXIL::TessellatorDomain TessDomain,
      DXIL::TessellatorPartitioning TessPartitioning,
      DXIL::TessellatorOutputPrimitive TessOutputPrimitive,
      float MaxTessFactor);
  void LoadDxilHSState(const llvm::MDOperand &MDO,
                       llvm::Function *&pPatchConstantFunction,
                       unsigned &InputControlPointCount,
                       unsigned &OutputControlPointCount,
                       DXIL::TessellatorDomain &TessDomain,
                       DXIL::TessellatorPartitioning &TessPartitioning,
                       DXIL::TessellatorOutputPrimitive &TessOutputPrimitive,
                       float &MaxTessFactor);

  llvm::MDTuple *EmitDxilMSState(const unsigned *NumThreads,
                                 unsigned MaxVertexCount,
                                 unsigned MaxPrimitiveCount,
                                 DXIL::MeshOutputTopology OutputTopology,
                                 unsigned payloadSizeInBytes);
  void LoadDxilMSState(const llvm::MDOperand &MDO, unsigned *NumThreads,
                       unsigned &MaxVertexCount, unsigned &MaxPrimitiveCount,
                       DXIL::MeshOutputTopology &OutputTopology,
                       unsigned &payloadSizeInBytes);

  llvm::MDTuple *EmitDxilASState(const unsigned *NumThreads,
                                 unsigned payloadSizeInBytes);
  void LoadDxilASState(const llvm::MDOperand &MDO, unsigned *NumThreads,
                       unsigned &payloadSizeInBytes);

  void AddCounterIfNonZero(uint32_t value, llvm::StringRef name,
                           std::vector<llvm::Metadata *> &MDVals);
  void LoadCounterMD(const llvm::MDOperand &MDName,
                     const llvm::MDOperand &MDValue,
                     DxilCounters &counters) const;

<<<<<<< HEAD
  llvm::MDTuple * EmitDxilNodeIOState(const NodeIOProperties &Node);
  hlsl::NodeIOProperties LoadDxilNodeIOState(const llvm::MDOperand &MDO);

  void EmitDxilNodeState(std::vector<llvm::Metadata*> &MDVals, 
                         const DxilFunctionProps &props);

  void AddCounterIfNonZero(uint32_t value, llvm::StringRef name, std::vector<llvm::Metadata*> &MDVals);
  void LoadCounterMD(const llvm::MDOperand &MDName, const llvm::MDOperand &MDValue, DxilCounters &counters) const;
=======
>>>>>>> 37ed6138
public:
  // Utility functions.
  static bool IsKnownNamedMetaData(const llvm::NamedMDNode &Node);
  static bool IsKnownMetadataID(llvm::LLVMContext &Ctx, unsigned ID);
  static void GetKnownMetadataIDs(llvm::LLVMContext &Ctx,
                                  llvm::SmallVectorImpl<unsigned> *pIDs);
  static void combineDxilMetadata(llvm::Instruction *K,
                                  const llvm::Instruction *J);
  static llvm::ConstantAsMetadata *Int32ToConstMD(int32_t v,
                                                  llvm::LLVMContext &Ctx);
  llvm::ConstantAsMetadata *Int32ToConstMD(int32_t v);
  static llvm::ConstantAsMetadata *Uint32ToConstMD(unsigned v,
                                                   llvm::LLVMContext &Ctx);
  llvm::ConstantAsMetadata *Uint32ToConstMD(unsigned v);
  static llvm::ConstantAsMetadata *Uint64ToConstMD(uint64_t v,
                                                   llvm::LLVMContext &Ctx);
  llvm::ConstantAsMetadata *Uint64ToConstMD(uint64_t v);
  llvm::ConstantAsMetadata *Int8ToConstMD(int8_t v);
  llvm::ConstantAsMetadata *Uint8ToConstMD(uint8_t v);
  static llvm::ConstantAsMetadata *BoolToConstMD(bool v,
                                                 llvm::LLVMContext &Ctx);
  llvm::ConstantAsMetadata *BoolToConstMD(bool v);
  llvm::ConstantAsMetadata *FloatToConstMD(float v);
  static int32_t ConstMDToInt32(const llvm::MDOperand &MDO);
  static unsigned ConstMDToUint32(const llvm::MDOperand &MDO);
  static uint64_t ConstMDToUint64(const llvm::MDOperand &MDO);
  static int8_t ConstMDToInt8(const llvm::MDOperand &MDO);
  static uint8_t ConstMDToUint8(const llvm::MDOperand &MDO);
  static bool ConstMDToBool(const llvm::MDOperand &MDO);
  static float ConstMDToFloat(const llvm::MDOperand &MDO);
  static std::string StringMDToString(const llvm::MDOperand &MDO);
  static llvm::StringRef StringMDToStringRef(const llvm::MDOperand &MDO);
  static llvm::Value *ValueMDToValue(const llvm::MDOperand &MDO);
  llvm::MDTuple *Uint32VectorToConstMDTuple(const std::vector<unsigned> &Vec);
  void ConstMDTupleToUint32Vector(llvm::MDTuple *pTupleMD,
                                  std::vector<unsigned> &Vec);
  static bool IsMarkedPrecise(const llvm::Instruction *inst);
  static void MarkPrecise(llvm::Instruction *inst);
  static bool IsMarkedNonUniform(const llvm::Instruction *inst);
  static void MarkNonUniform(llvm::Instruction *inst);
  static bool GetVariableDebugLayout(llvm::DbgDeclareInst *inst,
                                     unsigned &StartOffsetInBits,
                                     std::vector<DxilDIArrayDim> &ArrayDims);
  static void
  SetVariableDebugLayout(llvm::DbgDeclareInst *inst, unsigned StartOffsetInBits,
                         const std::vector<DxilDIArrayDim> &ArrayDims);
  static void
  CopyMetadata(llvm::Instruction &I, llvm::Instruction &SrcInst,
               llvm::ArrayRef<unsigned> WL = llvm::ArrayRef<unsigned>());

private:
  llvm::LLVMContext &m_Ctx;
  llvm::Module *m_pModule;
  const ShaderModel *m_pSM;
  std::unique_ptr<ExtraPropertyHelper> m_ExtraPropertyHelper;
  unsigned m_ValMajor, m_ValMinor; // Reported validation version in DXIL
  unsigned m_MinValMajor,
      m_MinValMinor; // Minimum validation version dictated by shader model

  // Non-fatal if extra metadata is found, but will fail validation.
  // This is how metadata can be exteneded.
  bool m_bExtraMetadata;
};

/// Use this class to manipulate metadata of extra metadata record properties
/// that are specific to DXIL.
class DxilExtraPropertyHelper : public DxilMDHelper::ExtraPropertyHelper {
public:
  DxilExtraPropertyHelper(llvm::Module *pModule);
  virtual ~DxilExtraPropertyHelper() {}

  virtual void EmitSRVProperties(const DxilResource &SRV,
                                 std::vector<llvm::Metadata *> &MDVals);
  virtual void LoadSRVProperties(const llvm::MDOperand &MDO, DxilResource &SRV);

  virtual void EmitUAVProperties(const DxilResource &UAV,
                                 std::vector<llvm::Metadata *> &MDVals);
  virtual void LoadUAVProperties(const llvm::MDOperand &MDO, DxilResource &UAV);

  virtual void EmitCBufferProperties(const DxilCBuffer &CB,
                                     std::vector<llvm::Metadata *> &MDVals);
  virtual void LoadCBufferProperties(const llvm::MDOperand &MDO,
                                     DxilCBuffer &CB);

  virtual void EmitSamplerProperties(const DxilSampler &S,
                                     std::vector<llvm::Metadata *> &MDVals);
  virtual void LoadSamplerProperties(const llvm::MDOperand &MDO,
                                     DxilSampler &S);

  virtual void
  EmitSignatureElementProperties(const DxilSignatureElement &SE,
                                 std::vector<llvm::Metadata *> &MDVals);
  virtual void LoadSignatureElementProperties(const llvm::MDOperand &MDO,
                                              DxilSignatureElement &SE);
};

} // namespace hlsl<|MERGE_RESOLUTION|>--- conflicted
+++ resolved
@@ -12,11 +12,11 @@
 #pragma once
 
 #include "dxc/DXIL/DxilConstants.h"
+#include "dxc/DXIL/DxilFunctionProps.h"
 #include "llvm/ADT/ArrayRef.h"
 #include <memory>
 #include <string>
 #include <vector>
-#include "dxc/DXIL/DxilFunctionProps.h"
 
 namespace llvm {
 class LLVMContext;
@@ -237,24 +237,6 @@
   // Type system.
   static const char kDxilTypeSystemMDName[];
   static const char kDxilTypeSystemHelperVariablePrefix[];
-<<<<<<< HEAD
-  static const unsigned kDxilTypeSystemStructTag                  = 0;
-  static const unsigned kDxilTypeSystemFunctionTag                = 1;
-  static const unsigned kDxilFieldAnnotationSNormTag              = 0;
-  static const unsigned kDxilFieldAnnotationUNormTag              = 1;
-  static const unsigned kDxilFieldAnnotationMatrixTag             = 2;
-  static const unsigned kDxilFieldAnnotationCBufferOffsetTag      = 3;
-  static const unsigned kDxilFieldAnnotationSemanticStringTag     = 4;
-  static const unsigned kDxilFieldAnnotationInterpolationModeTag  = 5;
-  static const unsigned kDxilFieldAnnotationFieldNameTag          = 6;
-  static const unsigned kDxilFieldAnnotationCompTypeTag           = 7;
-  static const unsigned kDxilFieldAnnotationPreciseTag            = 8;
-  static const unsigned kDxilFieldAnnotationCBUsedTag             = 9;
-  static const unsigned kDxilFieldAnnotationResPropTag            = 10;
-  static const unsigned kDxilFieldAnnotationBitFieldsTag          = 11;
-  static const unsigned kDxilFieldAnnotationBitFieldWidthTag      = 12;
-  static const unsigned kDxilFieldAnnotationVectorSizeTag         = 13;
-=======
   static const unsigned kDxilTypeSystemStructTag = 0;
   static const unsigned kDxilTypeSystemFunctionTag = 1;
   static const unsigned kDxilFieldAnnotationSNormTag = 0;
@@ -270,7 +252,7 @@
   static const unsigned kDxilFieldAnnotationResPropTag = 10;
   static const unsigned kDxilFieldAnnotationBitFieldsTag = 11;
   static const unsigned kDxilFieldAnnotationBitFieldWidthTag = 12;
->>>>>>> 37ed6138
+  static const unsigned kDxilFieldAnnotationVectorSizeTag = 13;
 
   // DXR Payload Annotations
   static const unsigned kDxilPayloadAnnotationStructTag = 0;
@@ -337,7 +319,7 @@
   static const unsigned kDxilNodeOutputsTag = 21;
   static const unsigned kDxilNodeMaxDispatchGridTag = 22;
 
-  // Node Input/Output State. 
+  // Node Input/Output State.
   static const unsigned kDxilNodeOutputIDTag = 0;
   static const unsigned kDxilNodeIOFlagsTag = 1;
   static const unsigned kDxilNodeRecordTypeTag = 2;
@@ -551,7 +533,8 @@
                                       DxilPayloadFieldAnnotation &FA);
 
   // Function props.
-  void SerializeNodeProps(llvm::SmallVectorImpl<llvm::Metadata *> &MDVals, unsigned &valIdx,
+  void SerializeNodeProps(llvm::SmallVectorImpl<llvm::Metadata *> &MDVals,
+                          unsigned &valIdx,
                           const hlsl::DxilFunctionProps *props);
   void DeserializeNodeProps(const llvm::MDTuple *pProps, unsigned &idx,
                             hlsl::DxilFunctionProps *props);
@@ -639,23 +622,18 @@
   void LoadDxilASState(const llvm::MDOperand &MDO, unsigned *NumThreads,
                        unsigned &payloadSizeInBytes);
 
+  llvm::MDTuple *EmitDxilNodeIOState(const NodeIOProperties &Node);
+  hlsl::NodeIOProperties LoadDxilNodeIOState(const llvm::MDOperand &MDO);
+
+  void EmitDxilNodeState(std::vector<llvm::Metadata *> &MDVals,
+                         const DxilFunctionProps &props);
+
   void AddCounterIfNonZero(uint32_t value, llvm::StringRef name,
                            std::vector<llvm::Metadata *> &MDVals);
   void LoadCounterMD(const llvm::MDOperand &MDName,
                      const llvm::MDOperand &MDValue,
                      DxilCounters &counters) const;
 
-<<<<<<< HEAD
-  llvm::MDTuple * EmitDxilNodeIOState(const NodeIOProperties &Node);
-  hlsl::NodeIOProperties LoadDxilNodeIOState(const llvm::MDOperand &MDO);
-
-  void EmitDxilNodeState(std::vector<llvm::Metadata*> &MDVals, 
-                         const DxilFunctionProps &props);
-
-  void AddCounterIfNonZero(uint32_t value, llvm::StringRef name, std::vector<llvm::Metadata*> &MDVals);
-  void LoadCounterMD(const llvm::MDOperand &MDName, const llvm::MDOperand &MDValue, DxilCounters &counters) const;
-=======
->>>>>>> 37ed6138
 public:
   // Utility functions.
   static bool IsKnownNamedMetaData(const llvm::NamedMDNode &Node);
