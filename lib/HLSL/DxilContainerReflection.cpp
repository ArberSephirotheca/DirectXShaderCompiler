///////////////////////////////////////////////////////////////////////////////
//                                                                           //
// DxilContainerReflection.cpp                                               //
// Copyright (C) Microsoft Corporation. All rights reserved.                 //
// This file is distributed under the University of Illinois Open Source     //
// License. See LICENSE.TXT for details.                                     //
//                                                                           //
// Provides support for reading DXIL container structures.                   //
//                                                                           //
///////////////////////////////////////////////////////////////////////////////

#include "dxc/DXIL/DxilCounters.h"
#include "dxc/DXIL/DxilFunctionProps.h"
#include "dxc/DXIL/DxilInstructions.h"
#include "dxc/DXIL/DxilModule.h"
#include "dxc/DXIL/DxilOperations.h"
#include "dxc/DXIL/DxilPDB.h"
#include "dxc/DXIL/DxilShaderModel.h"
#include "dxc/DXIL/DxilUtil.h"
#include "dxc/DxilContainer/DxilContainer.h"
#include "dxc/HLSL/HLMatrixType.h"
#include "dxc/Support/FileIOHelper.h"
#include "dxc/Support/Global.h"
#include "dxc/Support/Unicode.h"
#include "dxc/Support/WinIncludes.h"
#include "dxc/Support/dxcapi.impl.h"
#include "dxc/Support/microcom.h"
#include "llvm/ADT/STLExtras.h"
#include "llvm/Bitcode/ReaderWriter.h"
#include "llvm/IR/InstIterator.h"
#include "llvm/IR/LLVMContext.h"
#include "llvm/IR/Operator.h"

#include "llvm/ADT/SetVector.h"
#include <unordered_set>

#include "dxc/dxcapi.h"

#include "dxc/Support/D3DReflection.h"
#ifdef _WIN32
#include "d3d11shader.h" // for compatibility
#else
// Dummy D3D11 struct to allow nix-dead code to compile
struct D3D11_SHADER_INPUT_BIND_DESC {
  int dummy;
};
#include "dxc/WinAdapter.h"
#endif

#include "dxc/DxilContainer/DxilRuntimeReflection.h"

// Remove this workaround once newer version of d3dcommon.h can be compiled
// against
#define ADD_16_64_BIT_TYPES
#define ADD_SVC_BIT_FIELD

const GUID IID_ID3D11ShaderReflection_43 = {
    0x0a233719,
    0x3960,
    0x4578,
    {0x9d, 0x7c, 0x20, 0x3b, 0x8b, 0x1d, 0x9c, 0xc1}};
const GUID IID_ID3D11ShaderReflection_47 = {
    0x8d536ca1,
    0x0cca,
    0x4956,
    {0xa8, 0x37, 0x78, 0x69, 0x63, 0x75, 0x55, 0x84}};

using namespace llvm;
using namespace hlsl;
using namespace hlsl::DXIL;

class DxilContainerReflection : public IDxcContainerReflection {
private:
  DXC_MICROCOM_TM_REF_FIELDS()
  CComPtr<IDxcBlob> m_container;
  const DxilContainerHeader *m_pHeader = nullptr;
  uint32_t m_headerLen = 0;
  bool IsLoaded() const { return m_pHeader != nullptr; }

public:
  DXC_MICROCOM_TM_ADDREF_RELEASE_IMPL()
  DXC_MICROCOM_TM_CTOR(DxilContainerReflection)
  HRESULT STDMETHODCALLTYPE QueryInterface(REFIID iid,
                                           void **ppvObject) override {
    return DoBasicQueryInterface<IDxcContainerReflection>(this, iid, ppvObject);
  }

  HRESULT STDMETHODCALLTYPE Load(IDxcBlob *pContainer) override;
  HRESULT STDMETHODCALLTYPE GetPartCount(UINT32 *pResult) override;
  HRESULT STDMETHODCALLTYPE GetPartKind(UINT32 idx, UINT32 *pResult) override;
  HRESULT STDMETHODCALLTYPE GetPartContent(UINT32 idx,
                                           IDxcBlob **ppResult) override;
  HRESULT STDMETHODCALLTYPE FindFirstPartKind(UINT32 kind,
                                              UINT32 *pResult) override;
  HRESULT STDMETHODCALLTYPE GetPartReflection(UINT32 idx, REFIID iid,
                                              void **ppvObject) override;
};

class CShaderReflectionConstantBuffer;
class CShaderReflectionType;

enum class PublicAPI { D3D12 = 0, D3D11_47 = 1, D3D11_43 = 2 };

#ifdef ADD_16_64_BIT_TYPES
// Disable warning about value not being valid in enum
#pragma warning(disable : 4063)
#define D3D_SVT_INT16 ((D3D_SHADER_VARIABLE_TYPE)58)
#define D3D_SVT_UINT16 ((D3D_SHADER_VARIABLE_TYPE)59)
#define D3D_SVT_FLOAT16 ((D3D_SHADER_VARIABLE_TYPE)60)
#define D3D_SVT_INT64 ((D3D_SHADER_VARIABLE_TYPE)61)
#define D3D_SVT_UINT64 ((D3D_SHADER_VARIABLE_TYPE)62)
#endif // ADD_16_64_BIT_TYPES

#ifdef ADD_SVC_BIT_FIELD
// Disable warning about value not being valid in enum
#pragma warning(disable : 4063)
// FIXME: remove the define once D3D_SVC_BIT_FIELD added into
// D3D_SHADER_VARIABLE_CLASS.
#define D3D_SVC_BIT_FIELD                                                      \
  ((D3D_SHADER_VARIABLE_CLASS)(D3D_SVC_INTERFACE_POINTER + 1))
#endif

class DxilModuleReflection {
public:
  hlsl::RDAT::DxilRuntimeData m_RDAT;
  LLVMContext Context;
  std::unique_ptr<Module> m_pModule; // Must come after LLVMContext, otherwise
                                     // unique_ptr will over-delete.
  DxilModule *m_pDxilModule = nullptr;
  bool m_bUsageInMetadata = false;
  std::vector<std::unique_ptr<CShaderReflectionConstantBuffer>> m_CBs;
  std::vector<D3D12_SHADER_INPUT_BIND_DESC> m_Resources;
  std::vector<std::unique_ptr<CShaderReflectionType>> m_Types;

  // Key strings owned by CShaderReflectionConstantBuffer objects
  std::map<StringRef, UINT> m_CBsByName;
  // Due to the possibility of overlapping names between CB and other resources,
  // m_StructuredBufferCBsByName is the index into m_CBs corresponding to
  // StructuredBuffer resources, separately from CB resources.
  std::map<StringRef, UINT> m_StructuredBufferCBsByName;

  void CreateReflectionObjects();
  void CreateReflectionObjectForResource(DxilResourceBase *R);

  HRESULT LoadRDAT(const DxilPartHeader *pPart);
  HRESULT LoadProgramHeader(const DxilProgramHeader *pProgramHeader);

  // Common code
  ID3D12ShaderReflectionConstantBuffer *_GetConstantBufferByIndex(UINT Index);
  ID3D12ShaderReflectionConstantBuffer *_GetConstantBufferByName(LPCSTR Name);

  HRESULT _GetResourceBindingDesc(UINT ResourceIndex,
                                  D3D12_SHADER_INPUT_BIND_DESC *pDesc,
                                  PublicAPI api = PublicAPI::D3D12);

  ID3D12ShaderReflectionVariable *_GetVariableByName(LPCSTR Name);

  HRESULT _GetResourceBindingDescByName(LPCSTR Name,
                                        D3D12_SHADER_INPUT_BIND_DESC *pDesc,
                                        PublicAPI api = PublicAPI::D3D12);
};

class DxilShaderReflection : public DxilModuleReflection,
                             public ID3D12ShaderReflection {
private:
  DXC_MICROCOM_TM_REF_FIELDS()
  std::vector<D3D12_SIGNATURE_PARAMETER_DESC> m_InputSignature;
  std::vector<D3D12_SIGNATURE_PARAMETER_DESC> m_OutputSignature;
  std::vector<D3D12_SIGNATURE_PARAMETER_DESC> m_PatchConstantSignature;
  std::vector<std::unique_ptr<char[]>> m_UpperCaseNames;
  D3D12_SHADER_DESC m_Desc = {};

  void SetCBufferUsage();
  void CreateReflectionObjectsForSignature(
      const DxilSignature &Sig,
      std::vector<D3D12_SIGNATURE_PARAMETER_DESC> &Descs);
  LPCSTR CreateUpperCase(LPCSTR pValue);
  void MarkUsedSignatureElements();
  void InitDesc();

public:
  PublicAPI m_PublicAPI;
  void SetPublicAPI(PublicAPI value) { m_PublicAPI = value; }
  static PublicAPI IIDToAPI(REFIID iid) {
    PublicAPI api = PublicAPI::D3D12;
    if (IsEqualIID(IID_ID3D11ShaderReflection_43, iid))
      api = PublicAPI::D3D11_43;
    else if (IsEqualIID(IID_ID3D11ShaderReflection_47, iid))
      api = PublicAPI::D3D11_47;
    return api;
  }
  DXC_MICROCOM_TM_ADDREF_RELEASE_IMPL()
  DXC_MICROCOM_TM_CTOR(DxilShaderReflection)
  HRESULT STDMETHODCALLTYPE QueryInterface(REFIID iid,
                                           void **ppvObject) override {
    HRESULT hr =
        DoBasicQueryInterface<ID3D12ShaderReflection>(this, iid, ppvObject);
    if (hr == E_NOINTERFACE) {
      // ID3D11ShaderReflection is identical to ID3D12ShaderReflection, except
      // for some shorter data structures in some out parameters.
      PublicAPI api = IIDToAPI(iid);
      if (api == m_PublicAPI) {
        *ppvObject = (ID3D12ShaderReflection *)this;
        this->AddRef();
        hr = S_OK;
      }
    }
    return hr;
  }

  HRESULT Load(const DxilProgramHeader *pProgramHeader,
               const DxilPartHeader *pRDATPart);

  // ID3D12ShaderReflection
  STDMETHODIMP GetDesc(D3D12_SHADER_DESC *pDesc) override;

  STDMETHODIMP_(ID3D12ShaderReflectionConstantBuffer *)
  GetConstantBufferByIndex(UINT Index) override;
  STDMETHODIMP_(ID3D12ShaderReflectionConstantBuffer *)
  GetConstantBufferByName(LPCSTR Name) override;

  STDMETHODIMP
  GetResourceBindingDesc(UINT ResourceIndex,
                         D3D12_SHADER_INPUT_BIND_DESC *pDesc) override;

  STDMETHODIMP
  GetInputParameterDesc(UINT ParameterIndex,
                        D3D12_SIGNATURE_PARAMETER_DESC *pDesc) override;
  STDMETHODIMP
  GetOutputParameterDesc(UINT ParameterIndex,
                         D3D12_SIGNATURE_PARAMETER_DESC *pDesc) override;
  STDMETHODIMP
  GetPatchConstantParameterDesc(UINT ParameterIndex,
                                D3D12_SIGNATURE_PARAMETER_DESC *pDesc) override;

  STDMETHODIMP_(ID3D12ShaderReflectionVariable *)
  GetVariableByName(LPCSTR Name) override;

  STDMETHODIMP
  GetResourceBindingDescByName(LPCSTR Name,
                               D3D12_SHADER_INPUT_BIND_DESC *pDesc) override;

  STDMETHODIMP_(UINT) GetMovInstructionCount() override;
  STDMETHODIMP_(UINT) GetMovcInstructionCount() override;
  STDMETHODIMP_(UINT) GetConversionInstructionCount() override;
  STDMETHODIMP_(UINT) GetBitwiseInstructionCount() override;

  STDMETHODIMP_(D3D_PRIMITIVE) GetGSInputPrimitive() override;
  STDMETHODIMP_(BOOL) IsSampleFrequencyShader() override;

  STDMETHODIMP_(UINT) GetNumInterfaceSlots() override;
  STDMETHODIMP GetMinFeatureLevel(enum D3D_FEATURE_LEVEL *pLevel) override;

  STDMETHODIMP_(UINT)
  GetThreadGroupSize(UINT *pSizeX, UINT *pSizeY, UINT *pSizeZ) override;

  STDMETHODIMP_(UINT64) GetRequiresFlags() override;
};

class CFunctionReflection;
class DxilLibraryReflection : public DxilModuleReflection,
                              public ID3D12LibraryReflection {
private:
  DXC_MICROCOM_TM_REF_FIELDS()

  // Storage, and function by name:
  typedef DenseMap<StringRef, std::unique_ptr<CFunctionReflection>> FunctionMap;
  typedef DenseMap<const Function *, CFunctionReflection *> FunctionsByPtr;
  FunctionMap m_FunctionMap;
  FunctionsByPtr m_FunctionsByPtr;
  // Enable indexing into functions in deterministic order:
  std::vector<CFunctionReflection *> m_FunctionVector;

  void AddResourceDependencies();
  void SetCBufferUsage();

public:
  DXC_MICROCOM_TM_ADDREF_RELEASE_IMPL()
  DXC_MICROCOM_TM_CTOR(DxilLibraryReflection)
  HRESULT STDMETHODCALLTYPE QueryInterface(REFIID iid,
                                           void **ppvObject) override {
    return DoBasicQueryInterface<ID3D12LibraryReflection>(this, iid, ppvObject);
  }

  HRESULT Load(const DxilProgramHeader *pProgramHeader,
               const DxilPartHeader *pRDATPart);

  // ID3D12LibraryReflection
  STDMETHOD(GetDesc)(D3D12_LIBRARY_DESC *pDesc) override;

  STDMETHOD_(ID3D12FunctionReflection *, GetFunctionByIndex)
  (INT FunctionIndex) override;
};

namespace hlsl {

HRESULT CreateDxilShaderReflection(const DxilProgramHeader *pProgramHeader,
                                   const DxilPartHeader *pRDATPart, REFIID iid,
                                   void **ppvObject) {
  if (!ppvObject)
    return E_INVALIDARG;
  CComPtr<DxilShaderReflection> pReflection =
      DxilShaderReflection::Alloc(DxcGetThreadMallocNoRef());
  IFROOM(pReflection.p);
  PublicAPI api = DxilShaderReflection::IIDToAPI(iid);
  pReflection->SetPublicAPI(api);
  // pRDATPart to be used for transition.
  IFR(pReflection->Load(pProgramHeader, pRDATPart));
  IFR(pReflection.p->QueryInterface(iid, ppvObject));
  return S_OK;
}

HRESULT CreateDxilLibraryReflection(const DxilProgramHeader *pProgramHeader,
                                    const DxilPartHeader *pRDATPart, REFIID iid,
                                    void **ppvObject) {
  if (!ppvObject)
    return E_INVALIDARG;
  CComPtr<DxilLibraryReflection> pReflection =
      DxilLibraryReflection::Alloc(DxcGetThreadMallocNoRef());
  IFROOM(pReflection.p);
  // pRDATPart used for resource usage per-function.
  IFR(pReflection->Load(pProgramHeader, pRDATPart));
  IFR(pReflection.p->QueryInterface(iid, ppvObject));
  return S_OK;
}

HRESULT CreateDxilShaderOrLibraryReflectionFromProgramHeader(
    const DxilProgramHeader *pProgramHeader, const DxilPartHeader *pRDATPart,
    REFIID iid, void **ppvObject) {
  // Detect whether library, or if unrecognized program version.
  DXIL::ShaderKind SK = GetVersionShaderType(pProgramHeader->ProgramVersion);
  if (!(SK < DXIL::ShaderKind::Invalid))
    return E_INVALIDARG;
  bool bIsLibrary = DXIL::ShaderKind::Library == SK;

  if (bIsLibrary) {
    IFR(hlsl::CreateDxilLibraryReflection(pProgramHeader, pRDATPart, iid,
                                          ppvObject));
  } else {
    IFR(hlsl::CreateDxilShaderReflection(pProgramHeader, pRDATPart, iid,
                                         ppvObject));
  }
  return S_OK;
}

bool IsValidReflectionModulePart(DxilFourCC fourCC) {
  return fourCC == DFCC_DXIL || fourCC == DFCC_ShaderDebugInfoDXIL ||
         fourCC == DFCC_ShaderStatistics;
}

HRESULT CreateDxilShaderOrLibraryReflectionFromModulePart(
    const DxilPartHeader *pModulePart, const DxilPartHeader *pRDATPart,
    REFIID iid, void **ppvObject) {
  if (!pModulePart)
    return E_INVALIDARG;

  if (!IsValidReflectionModulePart((DxilFourCC)pModulePart->PartFourCC))
    return E_INVALIDARG;

  const DxilProgramHeader *pProgramHeader =
      reinterpret_cast<const DxilProgramHeader *>(GetDxilPartData(pModulePart));
  if (!IsValidDxilProgramHeader(pProgramHeader, pModulePart->PartSize))
    return E_INVALIDARG;

  // If bitcode is too small, it's probably been stripped, and we cannot create
  // reflection with it.
  if (pModulePart->PartSize - pProgramHeader->BitcodeHeader.BitcodeOffset < 4)
    return DXC_E_MISSING_PART;

  return CreateDxilShaderOrLibraryReflectionFromProgramHeader(
      pProgramHeader, pRDATPart, iid, ppvObject);
}

} // namespace hlsl

HRESULT DxilContainerReflection::Load(IDxcBlob *pContainer) {

  if (pContainer == nullptr) {
    m_container.Release();
    m_pHeader = nullptr;
    m_headerLen = 0;
    return S_OK;
  }

  CComPtr<IDxcBlob> pPDBContainer;
  try {
    DxcThreadMalloc DxcMalloc(m_pMalloc);
    CComPtr<IStream> pStream;
    IFR(hlsl::CreateReadOnlyBlobStream(pContainer, &pStream));
    if (SUCCEEDED(hlsl::pdb::LoadDataFromStream(m_pMalloc, pStream,
                                                &pPDBContainer))) {
      pContainer = pPDBContainer;
    }
  }
  CATCH_CPP_RETURN_HRESULT();

  uint32_t bufLen = pContainer->GetBufferSize();
  const DxilContainerHeader *pHeader =
      IsDxilContainerLike(pContainer->GetBufferPointer(), bufLen);
  if (pHeader == nullptr) {
    return E_INVALIDARG;
  }
  if (!IsValidDxilContainer(pHeader, bufLen)) {
    return E_INVALIDARG;
  }

  m_container = pContainer;
  m_headerLen = bufLen;
  m_pHeader = pHeader;

  return S_OK;
}

HRESULT DxilContainerReflection::GetPartCount(UINT32 *pResult) {
  if (pResult == nullptr)
    return E_POINTER;
  if (!IsLoaded())
    return E_NOT_VALID_STATE;
  *pResult = m_pHeader->PartCount;
  return S_OK;
}

HRESULT DxilContainerReflection::GetPartKind(UINT32 idx, UINT32 *pResult) {
  if (pResult == nullptr)
    return E_POINTER;
  if (!IsLoaded())
    return E_NOT_VALID_STATE;
  if (idx >= m_pHeader->PartCount)
    return E_BOUNDS;
  const DxilPartHeader *pPart = GetDxilContainerPart(m_pHeader, idx);
  *pResult = pPart->PartFourCC;
  return S_OK;
}

HRESULT DxilContainerReflection::GetPartContent(UINT32 idx,
                                                IDxcBlob **ppResult) {
  if (ppResult == nullptr)
    return E_POINTER;
  *ppResult = nullptr;
  if (!IsLoaded())
    return E_NOT_VALID_STATE;
  if (idx >= m_pHeader->PartCount)
    return E_BOUNDS;
  const DxilPartHeader *pPart = GetDxilContainerPart(m_pHeader, idx);
  const char *pData = GetDxilPartData(pPart);
  uint32_t offset =
      (uint32_t)(pData -
                 (char *)m_container
                     ->GetBufferPointer()); // Offset from the beginning.
  uint32_t length = pPart->PartSize;
  DxcThreadMalloc TM(m_pMalloc);
  return DxcCreateBlobFromBlob(m_container, offset, length, ppResult);
}

HRESULT DxilContainerReflection::FindFirstPartKind(UINT32 kind,
                                                   UINT32 *pResult) {
  if (pResult == nullptr)
    return E_POINTER;
  *pResult = 0;
  if (!IsLoaded())
    return E_NOT_VALID_STATE;
  DxilPartIterator it =
      std::find_if(begin(m_pHeader), end(m_pHeader), DxilPartIsType(kind));
  if (it == end(m_pHeader))
    return HRESULT_FROM_WIN32(ERROR_NOT_FOUND);
  *pResult = it.index;
  return S_OK;
}

HRESULT DxilContainerReflection::GetPartReflection(UINT32 idx, REFIID iid,
                                                   void **ppvObject) {
  if (ppvObject == nullptr)
    return E_POINTER;
  *ppvObject = nullptr;
  if (!IsLoaded())
    return E_NOT_VALID_STATE;
  if (idx >= m_pHeader->PartCount)
    return E_BOUNDS;
  const DxilPartHeader *pPart = GetDxilContainerPart(m_pHeader, idx);
  if (!hlsl::IsValidReflectionModulePart((hlsl::DxilFourCC)pPart->PartFourCC))
    return E_NOTIMPL;

  // Use DFCC_ShaderStatistics for reflection instead of DXIL part, until switch
  // to using RDAT for reflection instead of module.
  const DxilPartHeader *pRDATPart = nullptr;
  for (idx = 0; idx < m_pHeader->PartCount; ++idx) {
    const DxilPartHeader *pPartTest = GetDxilContainerPart(m_pHeader, idx);
    if (pPartTest->PartFourCC == DFCC_RuntimeData) {
      pRDATPart = pPartTest;
    }
    if (pPart->PartFourCC != DFCC_ShaderStatistics) {
      if (pPartTest->PartFourCC == DFCC_ShaderStatistics) {
        const DxilProgramHeader *pProgramHeaderTest =
            reinterpret_cast<const DxilProgramHeader *>(
                GetDxilPartData(pPartTest));
        if (IsValidDxilProgramHeader(pProgramHeaderTest, pPartTest->PartSize)) {
          pPart = pPartTest;
          continue;
        }
      }
    }
  }

  DxcThreadMalloc TM(m_pMalloc);
  HRESULT hr = S_OK;

  IFC(hlsl::CreateDxilShaderOrLibraryReflectionFromModulePart(pPart, pRDATPart,
                                                              iid, ppvObject));

Cleanup:
  return hr;
}

void hlsl::CreateDxcContainerReflection(IDxcContainerReflection **ppResult) {
  CComPtr<DxilContainerReflection> pReflection =
      DxilContainerReflection::Alloc(DxcGetThreadMallocNoRef());
  *ppResult = pReflection.Detach();
  if (*ppResult == nullptr)
    throw std::bad_alloc();
}

///////////////////////////////////////////////////////////////////////////////
// DxilShaderReflection implementation - helper objects.                     //

class CShaderReflectionType;
class CShaderReflectionVariable;
class CShaderReflectionConstantBuffer;
class CShaderReflection;
struct D3D11_INTERNALSHADER_RESOURCE_DEF;
class CShaderReflectionType final : public ID3D12ShaderReflectionType {
  friend class CShaderReflectionConstantBuffer;

protected:
  D3D12_SHADER_TYPE_DESC m_Desc;
  UINT m_SizeInCBuffer;
  std::string m_Name;
  std::vector<StringRef> m_MemberNames;
  std::vector<CShaderReflectionType *> m_MemberTypes;
  CShaderReflectionType *m_pSubType;
  CShaderReflectionType *m_pBaseClass;
  std::vector<CShaderReflectionType *> m_Interfaces;
  ULONG_PTR m_Identity;

public:
  // Internal
  HRESULT InitializeEmpty();
  HRESULT
  Initialize(DxilModule &M, llvm::Type *type,
             DxilFieldAnnotation &typeAnnotation, unsigned int baseOffset,
             std::vector<std::unique_ptr<CShaderReflectionType>> &allTypes,
             bool isCBuffer);

  // ID3D12ShaderReflectionType
  STDMETHOD(GetDesc)(D3D12_SHADER_TYPE_DESC *pDesc);

  STDMETHOD_(ID3D12ShaderReflectionType *, GetMemberTypeByIndex)(UINT Index);
  STDMETHOD_(ID3D12ShaderReflectionType *, GetMemberTypeByName)(LPCSTR Name);
  STDMETHOD_(LPCSTR, GetMemberTypeName)(UINT Index);

  STDMETHOD(IsEqual)(ID3D12ShaderReflectionType *pType);
  STDMETHOD_(ID3D12ShaderReflectionType *, GetSubType)();
  STDMETHOD_(ID3D12ShaderReflectionType *, GetBaseClass)();
  STDMETHOD_(UINT, GetNumInterfaces)();
  STDMETHOD_(ID3D12ShaderReflectionType *, GetInterfaceByIndex)(UINT uIndex);
  STDMETHOD(IsOfType)(ID3D12ShaderReflectionType *pType);
  STDMETHOD(ImplementsInterface)(ID3D12ShaderReflectionType *pBase);

  bool CheckEqual(CShaderReflectionType *pOther) {
    return m_Identity == pOther->m_Identity;
  }

  UINT GetCBufferSize() { return m_SizeInCBuffer; }
};

class CShaderReflectionVariable final : public ID3D12ShaderReflectionVariable {
protected:
  D3D12_SHADER_VARIABLE_DESC m_Desc;
  CShaderReflectionType *m_pType;
  CShaderReflectionConstantBuffer *m_pBuffer;
  BYTE *m_pDefaultValue;

public:
  void Initialize(CShaderReflectionConstantBuffer *pBuffer,
                  D3D12_SHADER_VARIABLE_DESC *pDesc,
                  CShaderReflectionType *pType, BYTE *pDefaultValue);

  LPCSTR GetName() { return m_Desc.Name; }

  // ID3D12ShaderReflectionVariable
  STDMETHOD(GetDesc)(D3D12_SHADER_VARIABLE_DESC *pDesc);

  STDMETHOD_(ID3D12ShaderReflectionType *, GetType)();
  STDMETHOD_(ID3D12ShaderReflectionConstantBuffer *, GetBuffer)();

  STDMETHOD_(UINT, GetInterfaceSlot)(UINT uArrayIndex);
};

class CShaderReflectionConstantBuffer final
    : public ID3D12ShaderReflectionConstantBuffer {
protected:
  D3D12_SHADER_BUFFER_DESC m_Desc;
  std::vector<CShaderReflectionVariable> m_Variables;
  // For StructuredBuffer arrays, Name will have [0] appended for each dimension
  // to match fxc behavior.
  std::string m_ReflectionName;

public:
  CShaderReflectionConstantBuffer() = default;
  CShaderReflectionConstantBuffer(CShaderReflectionConstantBuffer &&other) {
    m_Desc = other.m_Desc;
    std::swap(m_Variables, other.m_Variables);
  }

  void Initialize(DxilModule &M, DxilCBuffer &CB,
                  std::vector<std::unique_ptr<CShaderReflectionType>> &allTypes,
                  bool bUsageInMetadata);
  void InitializeStructuredBuffer(
      DxilModule &M, DxilResource &R,
      std::vector<std::unique_ptr<CShaderReflectionType>> &allTypes);
  void InitializeTBuffer(
      DxilModule &M, DxilResource &R,
      std::vector<std::unique_ptr<CShaderReflectionType>> &allTypes,
      bool bUsageInMetadata);
  LPCSTR GetName() { return m_Desc.Name; }

  // ID3D12ShaderReflectionConstantBuffer
  STDMETHOD(GetDesc)(D3D12_SHADER_BUFFER_DESC *pDesc);

  STDMETHOD_(ID3D12ShaderReflectionVariable *, GetVariableByIndex)(UINT Index);
  STDMETHOD_(ID3D12ShaderReflectionVariable *, GetVariableByName)(LPCSTR Name);
};

// Invalid type sentinel definitions
class CInvalidSRType;
class CInvalidSRVariable;
class CInvalidSRConstantBuffer;
class CInvalidSRLibraryFunction;
class CInvalidSRFunctionParameter;

class CInvalidSRType final : public ID3D12ShaderReflectionType {
  STDMETHOD(GetDesc)(D3D12_SHADER_TYPE_DESC *pDesc) { return E_FAIL; }

  STDMETHOD_(ID3D12ShaderReflectionType *, GetMemberTypeByIndex)(UINT Index);
  STDMETHOD_(ID3D12ShaderReflectionType *, GetMemberTypeByName)(LPCSTR Name);
  STDMETHOD_(LPCSTR, GetMemberTypeName)(UINT Index) { return "$Invalid"; }

  STDMETHOD(IsEqual)(ID3D12ShaderReflectionType *pType) { return E_FAIL; }
  STDMETHOD_(ID3D12ShaderReflectionType *, GetSubType)();
  STDMETHOD_(ID3D12ShaderReflectionType *, GetBaseClass)();
  STDMETHOD_(UINT, GetNumInterfaces)() { return 0; }
  STDMETHOD_(ID3D12ShaderReflectionType *, GetInterfaceByIndex)(UINT uIndex);
  STDMETHOD(IsOfType)(ID3D12ShaderReflectionType *pType) { return E_FAIL; }
  STDMETHOD(ImplementsInterface)(ID3D12ShaderReflectionType *pBase) {
    return E_FAIL;
  }
};
static CInvalidSRType g_InvalidSRType;

ID3D12ShaderReflectionType *CInvalidSRType::GetMemberTypeByIndex(UINT) {
  return &g_InvalidSRType;
}
ID3D12ShaderReflectionType *CInvalidSRType::GetMemberTypeByName(LPCSTR) {
  return &g_InvalidSRType;
}
ID3D12ShaderReflectionType *CInvalidSRType::GetSubType() {
  return &g_InvalidSRType;
}
ID3D12ShaderReflectionType *CInvalidSRType::GetBaseClass() {
  return &g_InvalidSRType;
}
ID3D12ShaderReflectionType *CInvalidSRType::GetInterfaceByIndex(UINT) {
  return &g_InvalidSRType;
}

class CInvalidSRVariable final : public ID3D12ShaderReflectionVariable {
  STDMETHOD(GetDesc)(D3D12_SHADER_VARIABLE_DESC *pDesc) { return E_FAIL; }

  STDMETHOD_(ID3D12ShaderReflectionType *, GetType)() {
    return &g_InvalidSRType;
  }
  STDMETHOD_(ID3D12ShaderReflectionConstantBuffer *, GetBuffer)();

  STDMETHOD_(UINT, GetInterfaceSlot)(UINT uIndex) { return UINT_MAX; }
};
static CInvalidSRVariable g_InvalidSRVariable;

class CInvalidSRConstantBuffer final
    : public ID3D12ShaderReflectionConstantBuffer {
  STDMETHOD(GetDesc)(D3D12_SHADER_BUFFER_DESC *pDesc) { return E_FAIL; }

  STDMETHOD_(ID3D12ShaderReflectionVariable *, GetVariableByIndex)(UINT Index) {
    return &g_InvalidSRVariable;
  }
  STDMETHOD_(ID3D12ShaderReflectionVariable *, GetVariableByName)(LPCSTR Name) {
    return &g_InvalidSRVariable;
  }
};
static CInvalidSRConstantBuffer g_InvalidSRConstantBuffer;

class CInvalidFunctionParameter final
    : public ID3D12FunctionParameterReflection {
  STDMETHOD(GetDesc)(D3D12_PARAMETER_DESC *pDesc) { return E_FAIL; }
};
CInvalidFunctionParameter g_InvalidFunctionParameter;

class CInvalidFunction final : public ID3D12FunctionReflection {
  STDMETHOD(GetDesc)(D3D12_FUNCTION_DESC *pDesc) { return E_FAIL; }

  STDMETHOD_(ID3D12ShaderReflectionConstantBuffer *, GetConstantBufferByIndex)
  (UINT BufferIndex) { return &g_InvalidSRConstantBuffer; }
  STDMETHOD_(ID3D12ShaderReflectionConstantBuffer *, GetConstantBufferByName)
  (LPCSTR Name) { return &g_InvalidSRConstantBuffer; }

  STDMETHOD(GetResourceBindingDesc)
  (UINT ResourceIndex, D3D12_SHADER_INPUT_BIND_DESC *pDesc) { return E_FAIL; }

  STDMETHOD_(ID3D12ShaderReflectionVariable *, GetVariableByName)(LPCSTR Name) {
    return nullptr;
  }

  STDMETHOD(GetResourceBindingDescByName)
  (LPCSTR Name, D3D12_SHADER_INPUT_BIND_DESC *pDesc) { return E_FAIL; }

  // Use D3D_RETURN_PARAMETER_INDEX to get description of the return value.
  STDMETHOD_(ID3D12FunctionParameterReflection *, GetFunctionParameter)
  (INT ParameterIndex) { return &g_InvalidFunctionParameter; }
};
CInvalidFunction g_InvalidFunction;

void CShaderReflectionVariable::Initialize(
    CShaderReflectionConstantBuffer *pBuffer, D3D12_SHADER_VARIABLE_DESC *pDesc,
    CShaderReflectionType *pType, BYTE *pDefaultValue) {
  m_pBuffer = pBuffer;
  memcpy(&m_Desc, pDesc, sizeof(m_Desc));
  m_pType = pType;
  m_pDefaultValue = pDefaultValue;
}

HRESULT CShaderReflectionVariable::GetDesc(D3D12_SHADER_VARIABLE_DESC *pDesc) {
  if (!pDesc)
    return E_POINTER;
  memcpy(pDesc, &m_Desc, sizeof(m_Desc));
  return S_OK;
}

ID3D12ShaderReflectionType *CShaderReflectionVariable::GetType() {
  return m_pType;
}

ID3D12ShaderReflectionConstantBuffer *CShaderReflectionVariable::GetBuffer() {
  return m_pBuffer;
}

UINT CShaderReflectionVariable::GetInterfaceSlot(UINT uArrayIndex) {
  return UINT_MAX;
}

ID3D12ShaderReflectionConstantBuffer *CInvalidSRVariable::GetBuffer() {
  return &g_InvalidSRConstantBuffer;
}

STDMETHODIMP CShaderReflectionType::GetDesc(D3D12_SHADER_TYPE_DESC *pDesc) {
  if (!pDesc)
    return E_POINTER;
  memcpy(pDesc, &m_Desc, sizeof(m_Desc));
  return S_OK;
}

STDMETHODIMP_(ID3D12ShaderReflectionType *)
CShaderReflectionType::GetMemberTypeByIndex(UINT Index) {
  if (Index >= m_MemberTypes.size()) {
    return &g_InvalidSRType;
  }
  return m_MemberTypes[Index];
}

STDMETHODIMP_(LPCSTR) CShaderReflectionType::GetMemberTypeName(UINT Index) {
  if (Index >= m_MemberTypes.size()) {
    return nullptr;
  }
  return (LPCSTR)m_MemberNames[Index].bytes_begin();
}

STDMETHODIMP_(ID3D12ShaderReflectionType *)
CShaderReflectionType::GetMemberTypeByName(LPCSTR Name) {
  UINT memberCount = m_Desc.Members;
  for (UINT mm = 0; mm < memberCount; ++mm) {
    if (m_MemberNames[mm] == Name) {
      return m_MemberTypes[mm];
    }
  }
  return nullptr;
}

STDMETHODIMP CShaderReflectionType::IsEqual(ID3D12ShaderReflectionType *pType) {
  // TODO: implement this check, if users actually depend on it
  return S_FALSE;
}

STDMETHODIMP_(ID3D12ShaderReflectionType *)
CShaderReflectionType::GetSubType() {
  // TODO: implement `class`-related features, if requested
  return nullptr;
}

STDMETHODIMP_(ID3D12ShaderReflectionType *)
CShaderReflectionType::GetBaseClass() {
  // TODO: implement `class`-related features, if requested
  return nullptr;
}

STDMETHODIMP_(UINT) CShaderReflectionType::GetNumInterfaces() {
  // HLSL interfaces have been deprecated
  return 0;
}

STDMETHODIMP_(ID3D12ShaderReflectionType *)
CShaderReflectionType::GetInterfaceByIndex(UINT uIndex) {
  // HLSL interfaces have been deprecated
  return nullptr;
}

STDMETHODIMP
CShaderReflectionType::IsOfType(ID3D12ShaderReflectionType *pType) {
  // TODO: implement `class`-related features, if requested
  return S_FALSE;
}

STDMETHODIMP
CShaderReflectionType::ImplementsInterface(ID3D12ShaderReflectionType *pBase) {
  // HLSL interfaces have been deprecated
  return S_FALSE;
}

// Helper routine for types that don't have an obvious mapping
// to the existing shader reflection interface.
static bool
ProcessUnhandledObjectType(llvm::StructType *structType,
                           D3D_SHADER_VARIABLE_TYPE *outObjectType) {
  // Don't actually make this a hard error, but instead report the problem using
  // a suitable debug message.
#ifndef NDEBUG
  OutputDebugFormatA(
      "DxilContainerReflection.cpp: error: unhandled object type '%s'.\n",
      structType->getName().str().c_str());
#endif
  *outObjectType = D3D_SVT_VOID;
  return true;
}

// Helper routine to try to detect if a type represents an HLSL "object" type
// (a texture, sampler, buffer, etc.), and to extract the coresponding shader
// reflection type.
static bool TryToDetectObjectType(llvm::StructType *structType,
                                  D3D_SHADER_VARIABLE_TYPE *outObjectType) {
  // Note: This logic is largely duplicated from `dxilutil::IsHLSLObjectType`
  // with the addition of returning the appropriate reflection type tag.
  //
  // That logic looks error-prone, since it relies on string tests against
  // type names, including cases that just test against a prefix.
  // This code doesn't try to be any more robust.

  StringRef name = structType->getName();

  if (name.startswith("dx.types.wave_t")) {
    return ProcessUnhandledObjectType(structType, outObjectType);
  }

  // Strip off some prefixes we are likely to see.
  name = name.ltrim("class.");
  name = name.ltrim("struct.");

  // Slice types occur as intermediates (they aren not objects)
  if (name.endswith("_slice_type")) {
    return false;
  }

  // We might check for an exact name match, or a prefix match
#define EXACT_MATCH(NAME, TAG)                                                 \
  else if (name == #NAME) do {                                                 \
    *outObjectType = TAG;                                                      \
    return true;                                                               \
  }                                                                            \
  while (0)
#define PREFIX_MATCH(NAME, TAG)                                                \
  else if (name.startswith(#NAME)) do {                                        \
    *outObjectType = TAG;                                                      \
    return true;                                                               \
  }                                                                            \
  while (0)

  if (0) {
  }
  EXACT_MATCH(SamplerState, D3D_SVT_SAMPLER);
  EXACT_MATCH(SamplerComparisonState, D3D_SVT_SAMPLER);

  // Note: GS output stream types are supported in the reflection interface.
  else if (name.startswith("TriangleStream")) {
    return ProcessUnhandledObjectType(structType, outObjectType);
  }
  else if (name.startswith("PointStream")) {
    return ProcessUnhandledObjectType(structType, outObjectType);
  }
  else if (name.startswith("LineStream")) {
    return ProcessUnhandledObjectType(structType, outObjectType);
  }

  PREFIX_MATCH(AppendStructuredBuffer, D3D_SVT_APPEND_STRUCTURED_BUFFER);
  PREFIX_MATCH(ConsumeStructuredBuffer, D3D_SVT_CONSUME_STRUCTURED_BUFFER);
  PREFIX_MATCH(ConstantBuffer, D3D_SVT_CBUFFER);

  // Note: the `HLModule` code does this trick to avoid checking more names
  // than it has to, but it doesn't seem 100% correct to do this.
  // TODO: consider just listing the `RasterizerOrdered` cases explicitly,
  // just as we do for the `RW` cases already.
  name = name.ltrim("RasterizerOrdered");

  if (0) {
  }
  EXACT_MATCH(ByteAddressBuffer, D3D_SVT_BYTEADDRESS_BUFFER);
  EXACT_MATCH(RWByteAddressBuffer, D3D_SVT_RWBYTEADDRESS_BUFFER);
  PREFIX_MATCH(Buffer, D3D_SVT_BUFFER);
  PREFIX_MATCH(RWBuffer, D3D_SVT_RWBUFFER);
  PREFIX_MATCH(StructuredBuffer, D3D_SVT_STRUCTURED_BUFFER);
  PREFIX_MATCH(RWStructuredBuffer, D3D_SVT_RWSTRUCTURED_BUFFER);
  PREFIX_MATCH(Texture1D, D3D_SVT_TEXTURE1D);
  PREFIX_MATCH(RWTexture1D, D3D_SVT_RWTEXTURE1D);
  PREFIX_MATCH(Texture1DArray, D3D_SVT_TEXTURE1DARRAY);
  PREFIX_MATCH(RWTexture1DArray, D3D_SVT_RWTEXTURE1DARRAY);
  PREFIX_MATCH(Texture2D, D3D_SVT_TEXTURE2D);
  PREFIX_MATCH(RWTexture2D, D3D_SVT_RWTEXTURE2D);
  PREFIX_MATCH(Texture2DArray, D3D_SVT_TEXTURE2DARRAY);
  PREFIX_MATCH(RWTexture2DArray, D3D_SVT_RWTEXTURE2DARRAY);
  PREFIX_MATCH(Texture3D, D3D_SVT_TEXTURE3D);
  PREFIX_MATCH(RWTexture3D, D3D_SVT_RWTEXTURE3D);
  PREFIX_MATCH(TextureCube, D3D_SVT_TEXTURECUBE);
  PREFIX_MATCH(TextureCubeArray, D3D_SVT_TEXTURECUBEARRAY);
  PREFIX_MATCH(Texture2DMS, D3D_SVT_TEXTURE2DMS);
  PREFIX_MATCH(Texture2DMSArray, D3D_SVT_TEXTURE2DMSARRAY);

#undef EXACT_MATCH
#undef PREFIX_MATCH

  // Default: not an object type
  return false;
}

// Helper to determine if an LLVM type represents an HLSL
// object type (uses the `TryToDetectObjectType()` function
// defined previously).
static bool IsObjectType(llvm::Type *inType) {
  llvm::Type *type = inType;
  while (type->isArrayTy()) {
    type = type->getArrayElementType();
  }

  llvm::StructType *structType = dyn_cast<StructType>(type);
  if (!structType)
    return false;

  D3D_SHADER_VARIABLE_TYPE ignored;
  return TryToDetectObjectType(structType, &ignored);
}

HRESULT CShaderReflectionType::InitializeEmpty() {
  ZeroMemory(&m_Desc, sizeof(m_Desc));
  return S_OK;
}

// Returns true if type is array and/or vec with matching number of elements.
static bool MatchVectorOrMatrixType(llvm::Type *type, unsigned count,
                                    int maxDepth) {
  if (type->isArrayTy()) {
    unsigned arraySize = (unsigned)type->getArrayNumElements();
    if (maxDepth < 1 || count < arraySize || (count % arraySize) != 0)
      return false;
    return MatchVectorOrMatrixType(type->getArrayElementType(),
                                   count / arraySize, maxDepth - 1);
  } else if (type->isVectorTy()) {
    if (maxDepth < 1)
      return false;
    return type->getVectorNumElements() == count;
  }
  return count == 1;
}

// Main logic for translating an LLVM type and associated
// annotations into a D3D shader reflection type.
HRESULT CShaderReflectionType::Initialize(
    DxilModule &M, llvm::Type *inType, DxilFieldAnnotation &typeAnnotation,
    unsigned int baseOffset,
    std::vector<std::unique_ptr<CShaderReflectionType>> &allTypes,
    bool isCBuffer) {
  DXASSERT_NOMSG(inType);

  // Set a bunch of fields to default values, to avoid duplication.
  m_Desc.Class = D3D_SVC_SCALAR;
  m_Desc.Rows = 0;
  m_Desc.Columns = 0;
  m_Desc.Elements = 0;
  m_Desc.Members = 0;
  m_SizeInCBuffer = 0;

  // Used for calculating size later
  unsigned cbRows = 1;
  unsigned cbCols = 1;
  unsigned cbCompSize = 4;   // or 8 for 64-bit types.
  unsigned cbRowStride = 16; // or 32 if 64-bit and cols > 2.

  if (isCBuffer) {
    // Extract offset relative to parent.
    // Note: the `baseOffset` is used in the case where the type in
    // question is a field in a constant buffer, since then both the
    // field and the variable store the same offset information, and
    // we need to zero out the value in the type to avoid the user
    // of the reflection interface seeing 2x the correct value.
    m_Desc.Offset = typeAnnotation.GetCBufferOffset() - baseOffset;
  } else {
    m_Desc.Offset = baseOffset;
  }

  // Arrays don't seem to be represented directly in the reflection
  // data, but only as the `Elements` field being non-zero.
  // We "unwrap" any array type here, and then proceed to look
  // at the element type.
  llvm::Type *type = inType;

<<<<<<< HEAD
  // Arrays can be a bit difficult, since some types are translated to arrays.
  // Additionally, matrices have multiple potential forms, so we must pay
  // attention to the field annotation to determine when we have reached the
  // element type that may be a matrix or a vector.

  // There are several possible matrix encodings:
  //  High level: struct { [rows x <cols x float>] }
  //  High level struct stripped: [rows x <cols x float>]
  //  High level struct stripped, one row: <cols x float>
  //  Vector as array: [rows x [cols x float]]
  //  Vector as array, one row: [cols x float]
  //  Flattened vector: <(rows*cols) x float>
  //  Flattened vector as array: [(rows*cols) x float]
  // And vector may use llvm vector, or be translated to array:
  //  <cols x float>  <->  [cols x float]
  // Use type annotation to determine if we have a vector or matrix first,
  // so we can stop multiplying in array dims at the right time.

  if (typeAnnotation.HasMatrixAnnotation()) {
    // We can extract the details from the annotation.
    DxilMatrixAnnotation const &matrixAnnotation =
        typeAnnotation.GetMatrixAnnotation();

    switch (matrixAnnotation.Orientation) {
    default:
#ifndef NDEBUG
      OutputDebugStringA(
          "DxilContainerReflection.cpp: error: unknown matrix orientation\n");
#endif
      // Note: column-major layout is the default
      LLVM_FALLTHROUGH; // HLSL Change
    case hlsl::MatrixOrientation::Undefined:
    case hlsl::MatrixOrientation::ColumnMajor:
      m_Desc.Class = D3D_SVC_MATRIX_COLUMNS;
      break;

    case hlsl::MatrixOrientation::RowMajor:
      m_Desc.Class = D3D_SVC_MATRIX_ROWS;
      break;
    }

    m_Desc.Rows = matrixAnnotation.Rows;
    m_Desc.Columns = matrixAnnotation.Cols;

    cbRows = m_Desc.Rows;
    cbCols = m_Desc.Columns;
    if (m_Desc.Class == D3D_SVC_MATRIX_COLUMNS) {
      std::swap(cbRows, cbCols);
    }
  } else if (unsigned cols = typeAnnotation.GetVectorSize()) {
    // Older format lacks this size, but the type will be a vector,
    // so that will be handled later by original code path.
    m_Desc.Class = D3D_SVC_VECTOR;
    m_Desc.Rows = 1;
    m_Desc.Columns = cols;

    cbRows = m_Desc.Rows;
    cbCols = m_Desc.Columns;
  }

  while(type->isArrayTy())
  {
    // Already determined that this is a vector or matrix, so break if the
    // number of remaining array and/or vector elements matches.
    if (m_Desc.Class != D3D_SVC_SCALAR) {
      // max depth is 1 for vector, and 2 for matrix, unless rows in storage
      // orientation is 1.
      if (MatchVectorOrMatrixType(
              type, cbRows * cbCols,
              (m_Desc.Class == D3D_SVC_VECTOR || cbRows == 1) ? 1 : 2))
=======
  while (type->isArrayTy()) {
    llvm::Type *elementType = type->getArrayElementType();

    // Note: At this point an HLSL matrix type may appear as an ordinary
    // array (not wrapped in a `struct`), so `dxilutil::IsHLSLMatrixType()`
    // is not sufficient. Instead we need to check the field annotation.
    //
    // We might have an array of matrices, though, so we only exit if
    // the field annotation says we have a matrix, and we've bottomed
    // out at one array level, since matrix will be in the format:
    // [rows x <cols x float>]
    //
    // This is in storage orientation, so rows/cols are swapped
    // when the matrix is column_major.
    //
    // However, when the matrix has a row size of 1 in storage orientation,
    // this array dimension appears to be missing.
    // To properly count the array dimensions for this case,
    // we must not break out of the loop one array early when rows == 1.
    if (typeAnnotation.HasMatrixAnnotation() && !elementType->isArrayTy() &&
        !HLMatrixType::isa(elementType)) {
      const DxilMatrixAnnotation &mat = typeAnnotation.GetMatrixAnnotation();
      unsigned rows =
          mat.Orientation == MatrixOrientation::RowMajor ? mat.Rows : mat.Cols;
      // when rows == 1, in storage orientation, the row array is missing.
      if (rows > 1)
>>>>>>> 37ed6138
        break;
    }

    // Non-array types should have `Elements` be zero, so as soon as we
    // find that we have our first real array (not a matrix), we initialize
    // `Elements`
    if (!m_Desc.Elements)
      m_Desc.Elements = 1;

    // It isn't clear what is the desired behavior for multi-dimensional arrays,
    // but for now we do the expedient thing of multiplying out all their
    // dimensions.
    m_Desc.Elements *= type->getArrayNumElements();
    type = type->getArrayElementType();
  }

  // Look at the annotation to try to determine the basic type of value.
  //
  // Note that DXIL supports some types that don't currently have equivalents
  // in the reflection interface, so we try to muddle through here.
  bool bMinPrec = M.GetUseMinPrecision();
  D3D_SHADER_VARIABLE_TYPE componentType = D3D_SVT_VOID;
  switch (typeAnnotation.GetCompType().GetKind()) {
  case hlsl::DXIL::ComponentType::Invalid:
    break;

  case hlsl::DXIL::ComponentType::I1:
    componentType = D3D_SVT_BOOL;
    m_Name = "bool";
    break;

  case hlsl::DXIL::ComponentType::I16:
    if (bMinPrec) {
      componentType = D3D_SVT_MIN16INT;
      m_Name = "min16int";
    } else {
      componentType = D3D_SVT_INT16;
      m_Name = "int16_t";
      cbCompSize = 2;
    }
    break;

  case hlsl::DXIL::ComponentType::U16:
    if (bMinPrec) {
      componentType = D3D_SVT_MIN16UINT;
      m_Name = "min16uint";
    } else {
      componentType = D3D_SVT_UINT16;
      m_Name = "uint16_t";
      cbCompSize = 2;
    }
    break;

  case hlsl::DXIL::ComponentType::I64:
    componentType = D3D_SVT_INT64;
    m_Name = "int64_t";
    cbCompSize = 8;
    break;
  case hlsl::DXIL::ComponentType::I32:
    componentType = D3D_SVT_INT;
    m_Name = "int";
    break;

  case hlsl::DXIL::ComponentType::U64:
    componentType = D3D_SVT_UINT64;
    m_Name = "uint64_t";
    cbCompSize = 8;
    break;
  case hlsl::DXIL::ComponentType::U32:
    componentType = D3D_SVT_UINT;
    m_Name = "uint";
    break;

  case hlsl::DXIL::ComponentType::F16:
  case hlsl::DXIL::ComponentType::SNormF16:
  case hlsl::DXIL::ComponentType::UNormF16:
    if (bMinPrec) {
      componentType = D3D_SVT_MIN16FLOAT;
      m_Name = "min16float";
    } else {
      componentType = D3D_SVT_FLOAT16;
      m_Name = "float16_t";
      cbCompSize = 2;
    }
    break;

  case hlsl::DXIL::ComponentType::F32:
  case hlsl::DXIL::ComponentType::SNormF32:
  case hlsl::DXIL::ComponentType::UNormF32:
    componentType = D3D_SVT_FLOAT;
    m_Name = "float";
    break;

  case hlsl::DXIL::ComponentType::F64:
  case hlsl::DXIL::ComponentType::SNormF64:
  case hlsl::DXIL::ComponentType::UNormF64:
    cbCompSize = 8;
    componentType = D3D_SVT_DOUBLE;
    m_Name = "double";
    break;

  default:
#ifndef NDEBUG
    OutputDebugStringA(
        "DxilContainerReflection.cpp: error: unknown component type\n");
#endif
    break;
  }
  m_Desc.Type = componentType;

<<<<<<< HEAD
  if (m_Desc.Class != D3D_SVC_SCALAR) {
    // matrix or explicit vector already handled, except for name.
    if (m_Desc.Class == D3D_SVC_VECTOR) {
      m_Name += std::to_string(m_Desc.Columns);
    } else {
      m_Name += std::to_string(m_Desc.Rows) + "x" + std::to_string(m_Desc.Columns);
=======
  // A matrix type is encoded as a vector type, plus annotations, so we
  // need to check for this case before other vector cases.
  if (typeAnnotation.HasMatrixAnnotation()) {
    // We can extract the details from the annotation.
    DxilMatrixAnnotation const &matrixAnnotation =
        typeAnnotation.GetMatrixAnnotation();

    switch (matrixAnnotation.Orientation) {
    default:
#ifndef NDEBUG
      OutputDebugStringA(
          "DxilContainerReflection.cpp: error: unknown matrix orientation\n");
#endif
      // Note: column-major layout is the default
      LLVM_FALLTHROUGH; // HLSL Change
    case hlsl::MatrixOrientation::Undefined:
    case hlsl::MatrixOrientation::ColumnMajor:
      m_Desc.Class = D3D_SVC_MATRIX_COLUMNS;
      break;

    case hlsl::MatrixOrientation::RowMajor:
      m_Desc.Class = D3D_SVC_MATRIX_ROWS;
      break;
    }

    m_Desc.Rows = matrixAnnotation.Rows;
    m_Desc.Columns = matrixAnnotation.Cols;
    m_Name += std::to_string(matrixAnnotation.Rows) + "x" +
              std::to_string(matrixAnnotation.Cols);

    cbRows = m_Desc.Rows;
    cbCols = m_Desc.Columns;
    if (m_Desc.Class == D3D_SVC_MATRIX_COLUMNS) {
      std::swap(cbRows, cbCols);
>>>>>>> 37ed6138
    }
  } else if (FixedVectorType *VT = dyn_cast<FixedVectorType>(type)) {
    // We assume that LLVM vectors either represent matrices (handled above)
    // or HLSL vectors.
    //
    // Note: the reflection interface encodes an N-vector as if it had 1 row
    // and N columns.
    m_Desc.Class = D3D_SVC_VECTOR;
    m_Desc.Rows = 1;
    m_Desc.Columns = VT->getNumElements();

    m_Name += std::to_string(VT->getNumElements());

    cbRows = m_Desc.Rows;
    cbCols = m_Desc.Columns;
  } else if (type->isStructTy()) {
    // A struct type might be an ordinary user-defined `struct`,
    // or one of the builtin in HLSL "object" types.
    StructType *structType = cast<StructType>(type);
    const StructLayout *structLayout =
        isCBuffer ? nullptr
                  : M.GetModule()->getDataLayout().getStructLayout(structType);

    // We use our function to try to detect an object type
    // based on its name.
    if (TryToDetectObjectType(structType, &m_Desc.Type)) {
      m_Desc.Class = D3D_SVC_OBJECT;
    } else {
      // Otherwise we have a struct and need to recurse on its fields.
      m_Desc.Class = D3D_SVC_STRUCT;
      m_Desc.Rows = 1;

      // Try to "clean" the type name for use in reflection data
      llvm::StringRef name = structType->getName();
      name =
          name.ltrim("dx.alignment.legacy."); // legacy prefix for legacy types
      name = name.ltrim(kHostLayoutTypePrefix);
      name = name.ltrim("struct.");
      m_Name = name;

      // Fields may have annotations, and we need to look at these
      // in order to decode their types properly.
      DxilTypeSystem &typeSys = M.GetTypeSystem();
      DxilStructAnnotation *structAnnotation =
          typeSys.GetStructAnnotation(structType);

      // There is no annotation for empty structs
      unsigned int fieldCount = 0;
      if (structAnnotation && !structAnnotation->IsEmptyBesidesResources())
        fieldCount = type->getStructNumElements();

      // The DXBC reflection info computes `Columns` for a
      // `struct` type from the fields (see below)
      UINT columnCounter = 0;

      CShaderReflectionType *fieldReflectionType = nullptr;

      for (unsigned int ff = 0; ff < fieldCount; ++ff) {
        DxilFieldAnnotation &fieldAnnotation =
            structAnnotation->GetFieldAnnotation(ff);
        llvm::Type *fieldType = structType->getStructElementType(ff);

        // Skip fields with object types, since these are not part of constant
        // buffers, and are not allowed in other buffer types.
        if (IsObjectType(fieldType)) {
          continue;
        }

        fieldReflectionType = new CShaderReflectionType();
        allTypes.push_back(
            std::unique_ptr<CShaderReflectionType>(fieldReflectionType));

        unsigned int elementOffset =
            structLayout ? (unsigned int)structLayout->getElementOffset(ff) : 0;

        fieldReflectionType->Initialize(M, fieldType, fieldAnnotation,
                                        elementOffset, allTypes, isCBuffer);

        // Treat bit fields as member inside the integer.
        if (fieldAnnotation.HasBitFields())
          fieldReflectionType->m_Desc.Members =
              fieldAnnotation.GetBitFields().size();

        m_MemberTypes.push_back(fieldReflectionType);
        m_MemberNames.push_back(fieldAnnotation.GetFieldName().c_str());

        // Skip structures fields with no real contents, otherwise we expand
        // the size of this struct by 1 when we treat a zero column size as 1.
        if (isa<StructType>(fieldType) &&
            fieldReflectionType->m_Desc.Columns == 0) {
          continue;
        }

        // Effectively, we want to add one to `Columns` for every scalar
        // nested recursively inside this `struct` type (ignoring objects,
        // which we filtered above). We should be able to compute this as the
        // product of the `Columns`, `Rows` and `Elements` of each field, with
        // the caveat that some of these may be zero, but shoud be treated as
        // one.
        columnCounter +=
            (fieldReflectionType->m_Desc.Columns
                 ? fieldReflectionType->m_Desc.Columns
                 : 1) *
            (fieldReflectionType->m_Desc.Rows ? fieldReflectionType->m_Desc.Rows
                                              : 1) *
            (fieldReflectionType->m_Desc.Elements
                 ? fieldReflectionType->m_Desc.Elements
                 : 1);

        if (fieldAnnotation.HasBitFields()) {
          unsigned bitOffset = 0;
          CShaderReflectionType *bitFieldReflectionType = nullptr;
          for (auto &bitfieldAnnotation : fieldAnnotation.GetBitFields()) {
            bitFieldReflectionType = new CShaderReflectionType();
            allTypes.push_back(
                std::unique_ptr<CShaderReflectionType>(bitFieldReflectionType));

            bitFieldReflectionType->Initialize(M, fieldType, fieldAnnotation,
                                               elementOffset, allTypes,
                                               isCBuffer);
            bitFieldReflectionType->m_Desc.Class = D3D_SVC_BIT_FIELD;

            // Save bit size to columns.
            bitFieldReflectionType->m_Desc.Columns =
                bitfieldAnnotation.GetBitFieldWidth();
            // Save bit offset to Offset.
            bitFieldReflectionType->m_Desc.Offset = bitOffset;
            bitOffset += bitfieldAnnotation.GetBitFieldWidth();

            fieldReflectionType->m_MemberTypes.push_back(
                bitFieldReflectionType);
            fieldReflectionType->m_MemberNames.push_back(
                bitfieldAnnotation.GetFieldName().c_str());
          }
        }
      }

      m_Desc.Columns = columnCounter;

      if (fieldReflectionType) {
        // Set our size based on the last fields offset + size:
        m_SizeInCBuffer = fieldReflectionType->m_Desc.Offset +
                          fieldReflectionType->m_SizeInCBuffer;
        if (m_Desc.Elements > 1) {
          unsigned alignedSize = ((m_SizeInCBuffer + 15) & ~0xF);
          m_SizeInCBuffer += (m_Desc.Elements - 1) * alignedSize;
        }
      }

      // Because we might have skipped fields during enumeration,
      // the `Members` count in the description might not be the same
      // as the field count of the original LLVM type.
      m_Desc.Members = m_MemberTypes.size();
    }
  } else if (type->isPointerTy()) {
#ifndef NDEBUG
    OutputDebugStringA(
        "DxilContainerReflection.cpp: error: cannot reflect pointer type\n");
#endif
  } else if (type->isVoidTy()) {
    // Name for `void` wasn't handle in the component-type `switch` above
    m_Name = "void";
    m_Desc.Class = D3D_SVC_SCALAR;
    m_Desc.Rows = 1;
    m_Desc.Columns = 1;
  } else {
    // Assume we have a scalar at this point.
    m_Desc.Class = D3D_SVC_SCALAR;
    m_Desc.Rows = 1;
    m_Desc.Columns = 1;

    // Special-case naming
    switch (m_Desc.Type) {
    default:
      break;

    case D3D_SVT_UINT:
      // Scalar `uint` gets reflected as `dword`, while vectors/matrices use
      // `uint`...
      m_Name = "dword";
      break;
    }

    cbRows = 1;
    cbCols = 1;
  }
  // TODO: are there other cases to be handled?

  // Compute our cbuffer size for member reflection
  switch (m_Desc.Class) {
  case D3D_SVC_SCALAR:
  case D3D_SVC_MATRIX_COLUMNS:
  case D3D_SVC_MATRIX_ROWS:
  case D3D_SVC_VECTOR:
    if (m_Desc.Elements > 1)
      cbRows = cbRows * m_Desc.Elements;
    if (cbCompSize > 4 && cbCols > 2)
      cbRowStride = 32;
    m_SizeInCBuffer = cbRowStride * (cbRows - 1) + cbCompSize * cbCols;
    break;
  }

  m_Desc.Name = m_Name.c_str();

  return S_OK;
}

void CShaderReflectionConstantBuffer::Initialize(
    DxilModule &M, DxilCBuffer &CB,
    std::vector<std::unique_ptr<CShaderReflectionType>> &allTypes,
    bool bUsageInMetadata) {
  ZeroMemory(&m_Desc, sizeof(m_Desc));
  m_ReflectionName = CB.GetGlobalName();
  m_Desc.Name = m_ReflectionName.c_str();
  m_Desc.Size = CB.GetSize();
  m_Desc.Size =
      (m_Desc.Size + 0x0f) & ~(0x0f); // Round up to 16 bytes for reflection.
  m_Desc.Type = D3D_CT_CBUFFER;
  m_Desc.uFlags = 0;
  // For ConstantBuffer<> buf[2], the array size is in Resource binding count
  // part.
  Type *Ty =
      dxilutil::StripArrayTypes(CB.GetHLSLType()->getPointerElementType());

  DxilTypeSystem &typeSys = M.GetTypeSystem();
  StructType *ST = cast<StructType>(Ty);
  DxilStructAnnotation *annotation =
      typeSys.GetStructAnnotation(cast<StructType>(ST));
  // Dxil from dxbc doesn't have annotation.
  if (!annotation)
    return;

  m_Desc.Variables = ST->getNumContainedTypes();

  if (CB.GetRangeSize() > 1) {
    DXASSERT(m_Desc.Variables == 1, "otherwise, assumption is wrong");
  }

  // If only one member, it's used if it's here.
  bool bAllUsed = ST->getNumContainedTypes() < 2;
  bAllUsed |= !bUsageInMetadata; // Will update in SetCBufferUsage.

  for (unsigned i = 0; i < ST->getNumContainedTypes(); ++i) {
    DxilFieldAnnotation &fieldAnnotation = annotation->GetFieldAnnotation(i);

    D3D12_SHADER_VARIABLE_DESC VarDesc;
    ZeroMemory(&VarDesc, sizeof(VarDesc));
    VarDesc.uFlags =
        (bAllUsed || fieldAnnotation.IsCBVarUsed()) ? D3D_SVF_USED : 0;
    CShaderReflectionVariable Var;
    // Create reflection type.
    CShaderReflectionType *pVarType = new CShaderReflectionType();
    allTypes.push_back(std::unique_ptr<CShaderReflectionType>(pVarType));
    pVarType->Initialize(M, ST->getContainedType(i), fieldAnnotation,
                         fieldAnnotation.GetCBufferOffset(), allTypes, true);

    // Replicate fxc bug, where Elements == 1 for inner struct of CB array,
    // instead of 0.
    if (CB.GetRangeSize() > 1) {
      DXASSERT(pVarType->m_Desc.Elements == 0,
               "otherwise, assumption is wrong");
      pVarType->m_Desc.Elements = 1;
    } else if (CB.GetHLSLType()->getPointerElementType()->isArrayTy() &&
               CB.GetRangeSize() == 1) {
      // Set elements to 1 for size 1 array.
      pVarType->m_Desc.Elements = 1;
    }

    BYTE *pDefaultValue = nullptr;

    VarDesc.Name = fieldAnnotation.GetFieldName().c_str();
    VarDesc.StartOffset = fieldAnnotation.GetCBufferOffset();
    VarDesc.Size = pVarType->GetCBufferSize();
    Var.Initialize(this, &VarDesc, pVarType, pDefaultValue);
    m_Variables.push_back(Var);
  }
}

static unsigned CalcResTypeSize(DxilModule &M, DxilResource &R) {
  UNREFERENCED_PARAMETER(M);
  Type *Ty = R.GetHLSLType()->getPointerElementType();
  if (R.IsStructuredBuffer()) {
    Ty = dxilutil::StripArrayTypes(Ty);
  }
  return M.GetModule()->getDataLayout().getTypeAllocSize(Ty);
}

void CShaderReflectionConstantBuffer::InitializeStructuredBuffer(
    DxilModule &M, DxilResource &R,
    std::vector<std::unique_ptr<CShaderReflectionType>> &allTypes) {
  ZeroMemory(&m_Desc, sizeof(m_Desc));
  m_ReflectionName = R.GetGlobalName();
  m_Desc.Type = D3D11_CT_RESOURCE_BIND_INFO;
  m_Desc.uFlags = 0;
  m_Desc.Variables = 1;

  D3D12_SHADER_VARIABLE_DESC VarDesc;
  ZeroMemory(&VarDesc, sizeof(VarDesc));
  VarDesc.Name = "$Element";
  VarDesc.Size = CalcResTypeSize(M, R);
  VarDesc.StartTexture = UINT_MAX;
  VarDesc.StartSampler = UINT_MAX;
  VarDesc.uFlags |= D3D_SVF_USED;
  CShaderReflectionVariable Var;

  // First type is an empty type: returned if no annotation available.
  CShaderReflectionType *pVarType = allTypes[0].get();

  // Create reflection type, if we have the necessary annotation info

  // Extract the `struct` that wraps element type of the buffer resource
  Type *Ty = R.GetHLSLType()->getPointerElementType();
  SmallVector<unsigned, 4> arrayDims;
  Ty = dxilutil::StripArrayTypes(Ty, &arrayDims);
  for (unsigned i = 0; i < arrayDims.size(); ++i) {
    m_ReflectionName += "[0]";
  }
  m_Desc.Name = m_ReflectionName.c_str();
  StructType *ST = cast<StructType>(Ty);

  // Look up struct type annotation on the element type
  DxilTypeSystem &typeSys = M.GetTypeSystem();
  DxilStructAnnotation *annotation =
      typeSys.GetStructAnnotation(cast<StructType>(ST));

  // Dxil from dxbc doesn't have annotation.
  if (annotation) {
    // Actually create the reflection type.
    pVarType = new CShaderReflectionType();
    allTypes.push_back(std::unique_ptr<CShaderReflectionType>(pVarType));

    // The user-visible element type is the first field of the wrapepr `struct`
    Type *fieldType = ST->getElementType(0);
    DxilFieldAnnotation &fieldAnnotation = annotation->GetFieldAnnotation(0);

    pVarType->Initialize(M, fieldType, fieldAnnotation, 0, allTypes, false);
  }

  BYTE *pDefaultValue = nullptr;
  Var.Initialize(this, &VarDesc, pVarType, pDefaultValue);
  m_Variables.push_back(Var);

  m_Desc.Size = VarDesc.Size;
}

void CShaderReflectionConstantBuffer::InitializeTBuffer(
    DxilModule &M, DxilResource &R,
    std::vector<std::unique_ptr<CShaderReflectionType>> &allTypes,
    bool bUsageInMetadata) {
  ZeroMemory(&m_Desc, sizeof(m_Desc));
  m_ReflectionName = R.GetGlobalName();
  m_Desc.Type = D3D11_CT_TBUFFER;
  m_Desc.uFlags = 0;

  Type *Ty = R.GetHLSLType()->getPointerElementType();

  DxilTypeSystem &typeSys = M.GetTypeSystem();
  StructType *ST = cast<StructType>(Ty);
  DxilStructAnnotation *annotation =
      typeSys.GetStructAnnotation(cast<StructType>(ST));
  // Dxil from dxbc doesn't have annotation.
  if (!annotation)
    return;

  m_Desc.Name = m_ReflectionName.c_str();
  m_Desc.Variables = ST->getNumContainedTypes();

  // If only one member, it's used if it's here.
  bool bAllUsed = ST->getNumContainedTypes() < 2;
  bAllUsed |= !bUsageInMetadata; // Will update in SetCBufferUsage.

  for (unsigned i = 0; i < ST->getNumContainedTypes(); ++i) {
    DxilFieldAnnotation &fieldAnnotation = annotation->GetFieldAnnotation(i);

    D3D12_SHADER_VARIABLE_DESC VarDesc;
    ZeroMemory(&VarDesc, sizeof(VarDesc));
    VarDesc.uFlags =
        (bAllUsed || fieldAnnotation.IsCBVarUsed()) ? D3D_SVF_USED : 0;
    CShaderReflectionVariable Var;
    // Create reflection type.
    CShaderReflectionType *pVarType = new CShaderReflectionType();
    allTypes.push_back(std::unique_ptr<CShaderReflectionType>(pVarType));
    pVarType->Initialize(M, ST->getContainedType(i), fieldAnnotation,
                         fieldAnnotation.GetCBufferOffset(), allTypes, true);

    BYTE *pDefaultValue = nullptr;

    VarDesc.Name = fieldAnnotation.GetFieldName().c_str();
    VarDesc.StartOffset = fieldAnnotation.GetCBufferOffset();
    VarDesc.Size = pVarType->GetCBufferSize();
    VarDesc.StartTexture = UINT_MAX;
    VarDesc.StartSampler = UINT_MAX;
    Var.Initialize(this, &VarDesc, pVarType, pDefaultValue);
    m_Variables.push_back(Var);

    m_Desc.Size = std::max(m_Desc.Size, VarDesc.StartOffset + VarDesc.Size);
  }
  m_Desc.Size =
      (m_Desc.Size + 0x0f) & ~(0x0f); // Round up to 16 bytes for reflection.
}

HRESULT
CShaderReflectionConstantBuffer::GetDesc(D3D12_SHADER_BUFFER_DESC *pDesc) {
  if (!pDesc)
    return E_POINTER;
  memcpy(pDesc, &m_Desc, sizeof(m_Desc));
  return S_OK;
}

ID3D12ShaderReflectionVariable *
CShaderReflectionConstantBuffer::GetVariableByIndex(UINT Index) {
  if (Index >= m_Variables.size()) {
    return &g_InvalidSRVariable;
  }

  return &m_Variables[Index];
}

ID3D12ShaderReflectionVariable *
CShaderReflectionConstantBuffer::GetVariableByName(LPCSTR Name) {
  UINT index;

  if (NULL == Name) {
    return &g_InvalidSRVariable;
  }

  for (index = 0; index < m_Variables.size(); ++index) {
    if (0 == strcmp(m_Variables[index].GetName(), Name)) {
      return &m_Variables[index];
    }
  }

  return &g_InvalidSRVariable;
}

///////////////////////////////////////////////////////////////////////////////
// DxilShaderReflection implementation.                                      //

static DxilResource *DxilResourceFromBase(DxilResourceBase *RB) {
  DxilResourceBase::Class C = RB->GetClass();
  if (C == DXIL::ResourceClass::UAV || C == DXIL::ResourceClass::SRV)
    return (DxilResource *)RB;
  return nullptr;
}

static D3D_SHADER_INPUT_TYPE ResourceToShaderInputType(DxilResourceBase *RB) {
  DxilResource *R = DxilResourceFromBase(RB);
  bool isUAV = RB->GetClass() == DxilResourceBase::Class::UAV;
  switch (RB->GetKind()) {
  case DxilResource::Kind::CBuffer:
    return D3D_SIT_CBUFFER;
  case DxilResource::Kind::Sampler:
    return D3D_SIT_SAMPLER;
  case DxilResource::Kind::RawBuffer:
    return isUAV ? D3D_SIT_UAV_RWBYTEADDRESS : D3D_SIT_BYTEADDRESS;
  case DxilResource::Kind::StructuredBuffer: {
    if (!isUAV)
      return D3D_SIT_STRUCTURED;
    // TODO: D3D_SIT_UAV_CONSUME_STRUCTURED, D3D_SIT_UAV_APPEND_STRUCTURED?
    if (R->HasCounter())
      return D3D_SIT_UAV_RWSTRUCTURED_WITH_COUNTER;
    return D3D_SIT_UAV_RWSTRUCTURED;
  }
  case DxilResource::Kind::TBuffer:
    return D3D_SIT_TBUFFER;
  case DxilResource::Kind::TypedBuffer:
  case DxilResource::Kind::Texture1D:
  case DxilResource::Kind::Texture1DArray:
  case DxilResource::Kind::Texture2D:
  case DxilResource::Kind::Texture2DArray:
  case DxilResource::Kind::Texture2DMS:
  case DxilResource::Kind::Texture2DMSArray:
  case DxilResource::Kind::Texture3D:
  case DxilResource::Kind::TextureCube:
  case DxilResource::Kind::TextureCubeArray:
    return isUAV ? D3D_SIT_UAV_RWTYPED : D3D_SIT_TEXTURE;
  case DxilResource::Kind::RTAccelerationStructure:
    return (D3D_SHADER_INPUT_TYPE)(D3D_SIT_UAV_RWSTRUCTURED_WITH_COUNTER +
                                   1); // D3D_SIT_RTACCELERATIONSTRUCTURE
  case DxilResource::Kind::FeedbackTexture2D:
  case DxilResource::Kind::FeedbackTexture2DArray:
    return (D3D_SHADER_INPUT_TYPE)(D3D_SIT_UAV_RWSTRUCTURED_WITH_COUNTER +
                                   2); // D3D_SIT_UAV_FEEDBACKTEXTURE
  default:
    return (D3D_SHADER_INPUT_TYPE)-1;
  }
}

static D3D_RESOURCE_RETURN_TYPE ResourceToReturnType(DxilResourceBase *RB) {
  DxilResource *R = DxilResourceFromBase(RB);
  if (R != nullptr && !R->IsTBuffer()) {
    CompType CT = R->GetCompType();
    if (CT.GetKind() == CompType::Kind::F64)
      return D3D_RETURN_TYPE_DOUBLE;
    if (CT.IsUNorm())
      return D3D_RETURN_TYPE_UNORM;
    if (CT.IsSNorm())
      return D3D_RETURN_TYPE_SNORM;
    if (CT.IsSIntTy())
      return D3D_RETURN_TYPE_SINT;
    if (CT.IsUIntTy())
      return D3D_RETURN_TYPE_UINT;
    if (CT.IsFloatTy())
      return D3D_RETURN_TYPE_FLOAT;

    // D3D_RETURN_TYPE_CONTINUED: Return type is a multiple-dword type, such as
    // a double or uint64, and the component is continued from the previous
    // component that was declared. The first component represents the lower
    // bits.
    return D3D_RETURN_TYPE_MIXED;
  }

  return (D3D_RESOURCE_RETURN_TYPE)0;
}

static D3D_SRV_DIMENSION ResourceToDimension(DxilResourceBase *RB) {
  switch (RB->GetKind()) {
  case DxilResource::Kind::StructuredBuffer:
  case DxilResource::Kind::TypedBuffer:
    return D3D_SRV_DIMENSION_BUFFER;
  case DxilResource::Kind::TBuffer:
    return D3D_SRV_DIMENSION_UNKNOWN; // Fxc returns this
  case DxilResource::Kind::Texture1D:
    return D3D_SRV_DIMENSION_TEXTURE1D;
  case DxilResource::Kind::Texture1DArray:
    return D3D_SRV_DIMENSION_TEXTURE1DARRAY;
  case DxilResource::Kind::Texture2D:
  case DxilResource::Kind::FeedbackTexture2D:
    return D3D_SRV_DIMENSION_TEXTURE2D;
  case DxilResource::Kind::Texture2DArray:
  case DxilResource::Kind::FeedbackTexture2DArray:
    return D3D_SRV_DIMENSION_TEXTURE2DARRAY;
  case DxilResource::Kind::Texture2DMS:
    return D3D_SRV_DIMENSION_TEXTURE2DMS;
  case DxilResource::Kind::Texture2DMSArray:
    return D3D_SRV_DIMENSION_TEXTURE2DMSARRAY;
  case DxilResource::Kind::Texture3D:
    return D3D_SRV_DIMENSION_TEXTURE3D;
  case DxilResource::Kind::TextureCube:
    return D3D_SRV_DIMENSION_TEXTURECUBE;
  case DxilResource::Kind::TextureCubeArray:
    return D3D_SRV_DIMENSION_TEXTURECUBEARRAY;
  case DxilResource::Kind::RawBuffer:
    return D3D11_SRV_DIMENSION_BUFFER; // D3D11_SRV_DIMENSION_BUFFEREX?
  default:
    return D3D_SRV_DIMENSION_UNKNOWN;
  }
}

static UINT ResourceToFlags(DxilResourceBase *RB) {
  if (RB->GetClass() == DXIL::ResourceClass::CBuffer)
    return D3D_SIF_USERPACKED;
  UINT result = 0;
  DxilResource *R = DxilResourceFromBase(RB);
  if (R != nullptr &&
      (R->IsAnyTexture() || R->GetKind() == DXIL::ResourceKind::TypedBuffer)) {
    llvm::Type *RetTy = R->GetRetType();
    if (VectorType *VT = dyn_cast<VectorType>(RetTy)) {
      unsigned vecSize = VT->getNumElements();
      switch (vecSize) {
      case 4:
        result |= D3D_SIF_TEXTURE_COMPONENTS;
        break;
      case 3:
        result |= D3D_SIF_TEXTURE_COMPONENT_1;
        break;
      case 2:
        result |= D3D_SIF_TEXTURE_COMPONENT_0;
        break;
      }
    }
  } else if (R && R->IsTBuffer()) {
    return D3D_SIF_USERPACKED;
  } else if (RB->GetClass() == DXIL::ResourceClass::Sampler) {
    DxilSampler *S = static_cast<DxilSampler *>(RB);
    if (S->GetSamplerKind() == DXIL::SamplerKind::Comparison)
      result |= D3D_SIF_COMPARISON_SAMPLER;
  }
  return result;
}

void DxilModuleReflection::CreateReflectionObjectForResource(
    DxilResourceBase *RB) {
  DxilResourceBase::Class C = RB->GetClass();
  DxilResource *R =
      (C == DXIL::ResourceClass::UAV || C == DXIL::ResourceClass::SRV)
          ? (DxilResource *)RB
          : nullptr;
  D3D12_SHADER_INPUT_BIND_DESC inputBind;
  ZeroMemory(&inputBind, sizeof(inputBind));
  inputBind.BindCount = RB->GetRangeSize();
  // FXC Bug: For Unbounded range, CBuffers say bind count is UINT_MAX, but all
  // others report 0!
  if (RB->GetRangeSize() == UINT_MAX && C != DXIL::ResourceClass::CBuffer)
    inputBind.BindCount = 0;
  inputBind.BindPoint = RB->GetLowerBound();
  inputBind.Dimension = ResourceToDimension(RB);
  inputBind.Name = RB->GetGlobalName().c_str();
  inputBind.Type = ResourceToShaderInputType(RB);
  if (R == nullptr) {
    inputBind.NumSamples = 0;
  } else {
    inputBind.NumSamples = R->GetSampleCount();
    if (inputBind.NumSamples == 0) {
      if (R->IsStructuredBuffer()) {
        inputBind.NumSamples = CalcResTypeSize(*m_pDxilModule, *R);
      } else if (!R->IsRawBuffer() && !R->IsTBuffer() &&
                 R->GetKind() != DXIL::ResourceKind::Texture2DMS &&
                 R->GetKind() != DXIL::ResourceKind::Texture2DMSArray) {
        inputBind.NumSamples = 0xFFFFFFFF;
      }
    }
  }
  inputBind.ReturnType = ResourceToReturnType(RB);
  inputBind.Space = RB->GetSpaceID();
  inputBind.uFlags = ResourceToFlags(RB);
  inputBind.uID = RB->GetID();
  m_Resources.push_back(inputBind);
}

// Find the imm offset part from a value.
// It must exist unless offset is 0.
static unsigned GetCBOffset(Value *V) {
  if (ConstantInt *Imm = dyn_cast<ConstantInt>(V))
    return Imm->getLimitedValue();
  else if (isa<UnaryInstruction>(V)) {
    return 0;
  } else if (BinaryOperator *BO = dyn_cast<BinaryOperator>(V)) {
    switch (BO->getOpcode()) {
    case Instruction::Add: {
      unsigned left = GetCBOffset(BO->getOperand(0));
      unsigned right = GetCBOffset(BO->getOperand(1));
      return left + right;
    } break;
    case Instruction::Or: {
      unsigned left = GetCBOffset(BO->getOperand(0));
      unsigned right = GetCBOffset(BO->getOperand(1));
      return left | right;
    } break;
    default:
      return 0;
    }
  } else {
    return 0;
  }
}

static unsigned GetOffsetForCBExtractValue(ExtractValueInst *EV,
                                           bool bMinPrecision) {
  DXASSERT(EV->getNumIndices() == 1,
           "otherwise, unexpected indices/type for extractvalue");
  unsigned typeSize = 4;
  unsigned bits = EV->getType()->getScalarSizeInBits();
  if (bits == 64)
    typeSize = 8;
  else if (bits == 16 && !bMinPrecision)
    typeSize = 2;
  return (EV->getIndices().front() * typeSize);
}

static void CollectInPhiChain(PHINode *cbUser, std::vector<unsigned> &cbufUsage,
                              unsigned offset,
                              std::unordered_set<Value *> &userSet,
                              bool bMinPrecision) {
  if (userSet.count(cbUser) > 0)
    return;

  userSet.insert(cbUser);
  for (User *cbU : cbUser->users()) {
    if (ExtractValueInst *EV = dyn_cast<ExtractValueInst>(cbU)) {
      cbufUsage.emplace_back(offset +
                             GetOffsetForCBExtractValue(EV, bMinPrecision));
    } else {
      PHINode *phi = cast<PHINode>(cbU);
      CollectInPhiChain(phi, cbufUsage, offset, userSet, bMinPrecision);
    }
  }
}

static void CollectCBufUsage(Value *cbHandle, std::vector<unsigned> &cbufUsage,
                             bool bMinPrecision) {
  for (User *U : cbHandle->users()) {
    CallInst *CI = cast<CallInst>(U);
    ConstantInt *opcodeV =
        cast<ConstantInt>(CI->getArgOperand(DXIL::OperandIndex::kOpcodeIdx));
    DXIL::OpCode opcode = static_cast<DXIL::OpCode>(opcodeV->getLimitedValue());
    if (opcode == DXIL::OpCode::CBufferLoadLegacy) {
      DxilInst_CBufferLoadLegacy cbload(CI);
      Value *resIndex = cbload.get_regIndex();
      unsigned offset = GetCBOffset(resIndex);
      // 16 bytes align.
      offset <<= 4;
      for (User *cbU : U->users()) {
        if (ExtractValueInst *EV = dyn_cast<ExtractValueInst>(cbU)) {
          cbufUsage.emplace_back(offset +
                                 GetOffsetForCBExtractValue(EV, bMinPrecision));
        } else {
          PHINode *phi = cast<PHINode>(cbU);
          std::unordered_set<Value *> userSet;
          CollectInPhiChain(phi, cbufUsage, offset, userSet, bMinPrecision);
        }
      }
    } else if (opcode == DXIL::OpCode::CBufferLoad) {
      DxilInst_CBufferLoad cbload(CI);
      Value *byteOffset = cbload.get_byteOffset();
      unsigned offset = GetCBOffset(byteOffset);
      cbufUsage.emplace_back(offset);
    } else if (opcode == DXIL::OpCode::AnnotateHandle) {
      DxilInst_AnnotateHandle annotateHandle(CI);
      Value *annotatedHandle = annotateHandle.get_res();
      CollectCBufUsage(annotatedHandle, cbufUsage, bMinPrecision);
    } else {
      //
      DXASSERT(0, "invalid opcode");
    }
  }
}

static void SetCBufVarUsage(CShaderReflectionConstantBuffer &cb,
                            std::vector<unsigned> &usage) {
  D3D12_SHADER_BUFFER_DESC Desc;
  if (FAILED(cb.GetDesc(&Desc)))
    return;

  unsigned size = Desc.Variables;

  std::sort(usage.begin(), usage.end());
  for (unsigned i = 0; i < size; i++) {
    ID3D12ShaderReflectionVariable *pVar = cb.GetVariableByIndex(i);
    D3D12_SHADER_VARIABLE_DESC VarDesc;
    if (FAILED(pVar->GetDesc(&VarDesc)))
      continue;
    if (!pVar)
      continue;

    unsigned begin = VarDesc.StartOffset;
    unsigned end = begin + VarDesc.Size;
    auto beginIt = std::find_if(usage.begin(), usage.end(),
                                [&](unsigned v) { return v >= begin; });
    auto endIt = std::find_if(usage.begin(), usage.end(),
                              [&](unsigned v) { return v >= end; });

    bool used = beginIt != endIt;
    // Clear used.
    if (!used) {
      CShaderReflectionType *pVarType =
          (CShaderReflectionType *)pVar->GetType();
      BYTE *pDefaultValue = nullptr;

      VarDesc.uFlags &= ~D3D_SVF_USED;
      CShaderReflectionVariable *pCVarDesc = (CShaderReflectionVariable *)pVar;
      pCVarDesc->Initialize(&cb, &VarDesc, pVarType, pDefaultValue);
    }
  }
}

void DxilShaderReflection::SetCBufferUsage() {
  hlsl::OP *hlslOP = m_pDxilModule->GetOP();
  LLVMContext &Ctx = m_pDxilModule->GetCtx();

  // Indexes >= cbuffer size from DxilModule are SRV or UAV structured buffers.
  // We only collect usage for actual cbuffers, so don't go clearing usage on
  // other buffers.
  unsigned cbSize = std::min(m_CBs.size(), m_pDxilModule->GetCBuffers().size());
  std::vector<std::vector<unsigned>> cbufUsage(cbSize);

  Function *createHandle =
      hlslOP->GetOpFunc(DXIL::OpCode::CreateHandle, Type::getVoidTy(Ctx));

  if (createHandle->user_empty()) {
    createHandle->eraseFromParent();
    return;
  }

  // Find all cb handles.
  for (User *U : createHandle->users()) {
    DxilInst_CreateHandle handle(cast<CallInst>(U));
    Value *resClass = handle.get_resourceClass();
    ConstantInt *immResClass = cast<ConstantInt>(resClass);
    if (immResClass->getLimitedValue() ==
        (unsigned)DXIL::ResourceClass::CBuffer) {
      ConstantInt *cbID = cast<ConstantInt>(handle.get_rangeId());
      CollectCBufUsage(U, cbufUsage[cbID->getLimitedValue()],
                       m_pDxilModule->GetUseMinPrecision());
    }
  }

  for (unsigned i = 0; i < cbSize; i++) {
    SetCBufVarUsage(*m_CBs[i], cbufUsage[i]);
  }
}

void DxilModuleReflection::CreateReflectionObjects() {
  DXASSERT_NOMSG(m_pDxilModule != nullptr);

  {
    // Add empty type for when no type info is available, instead of returning
    // nullptr.
    DXASSERT_NOMSG(m_Types.empty());
    CShaderReflectionType *pEmptyType = new CShaderReflectionType();
    m_Types.push_back(std::unique_ptr<CShaderReflectionType>(pEmptyType));
    pEmptyType->InitializeEmpty();
  }

  // Create constant buffers, resources and signatures.
  for (auto &&cb : m_pDxilModule->GetCBuffers()) {
    std::unique_ptr<CShaderReflectionConstantBuffer> rcb(
        new CShaderReflectionConstantBuffer());
    rcb->Initialize(*m_pDxilModule, *(cb.get()), m_Types, m_bUsageInMetadata);
    m_CBsByName[rcb->GetName()] = (UINT)m_CBs.size();
    m_CBs.emplace_back(std::move(rcb));
  }

  // TODO: add tbuffers into m_CBs
  for (auto &&uav : m_pDxilModule->GetUAVs()) {
    if (!DXIL::IsStructuredBuffer(uav->GetKind())) {
      continue;
    }
    std::unique_ptr<CShaderReflectionConstantBuffer> rcb(
        new CShaderReflectionConstantBuffer());
    rcb->InitializeStructuredBuffer(*m_pDxilModule, *(uav.get()), m_Types);
    m_StructuredBufferCBsByName[rcb->GetName()] = (UINT)m_CBs.size();
    m_CBs.emplace_back(std::move(rcb));
  }
  for (auto &&srv : m_pDxilModule->GetSRVs()) {
    if (srv->GetKind() != DxilResource::Kind::StructuredBuffer &&
        srv->GetKind() != DxilResource::Kind::TBuffer) {
      continue;
    }
    std::unique_ptr<CShaderReflectionConstantBuffer> rcb(
        new CShaderReflectionConstantBuffer());
    if (srv->GetKind() == DxilResource::Kind::TBuffer) {
      rcb->InitializeTBuffer(*m_pDxilModule, *(srv.get()), m_Types,
                             m_bUsageInMetadata);
      m_CBsByName[rcb->GetName()] = (UINT)m_CBs.size();
    } else {
      rcb->InitializeStructuredBuffer(*m_pDxilModule, *(srv.get()), m_Types);
      m_StructuredBufferCBsByName[rcb->GetName()] = (UINT)m_CBs.size();
    }
    m_CBs.emplace_back(std::move(rcb));
  }

  // Populate all resources.
  for (auto &&cbRes : m_pDxilModule->GetCBuffers()) {
    CreateReflectionObjectForResource(cbRes.get());
  }
  for (auto &&samplerRes : m_pDxilModule->GetSamplers()) {
    CreateReflectionObjectForResource(samplerRes.get());
  }
  for (auto &&srvRes : m_pDxilModule->GetSRVs()) {
    CreateReflectionObjectForResource(srvRes.get());
  }
  for (auto &&uavRes : m_pDxilModule->GetUAVs()) {
    CreateReflectionObjectForResource(uavRes.get());
  }
}

static D3D_REGISTER_COMPONENT_TYPE
CompTypeToRegisterComponentType(CompType CT) {
  switch (CT.GetKind()) {
  case DXIL::ComponentType::F16:
  case DXIL::ComponentType::F32:
    return D3D_REGISTER_COMPONENT_FLOAT32;
  case DXIL::ComponentType::I1:
  case DXIL::ComponentType::U16:
  case DXIL::ComponentType::U32:
    return D3D_REGISTER_COMPONENT_UINT32;
  case DXIL::ComponentType::I16:
  case DXIL::ComponentType::I32:
    return D3D_REGISTER_COMPONENT_SINT32;
  default:
    return D3D_REGISTER_COMPONENT_UNKNOWN;
  }
}

static D3D_MIN_PRECISION CompTypeToMinPrecision(CompType CT) {
  switch (CT.GetKind()) {
  case DXIL::ComponentType::F16:
    return D3D_MIN_PRECISION_FLOAT_16;
  case DXIL::ComponentType::I16:
    return D3D_MIN_PRECISION_SINT_16;
  case DXIL::ComponentType::U16:
    return D3D_MIN_PRECISION_UINT_16;
  default:
    return D3D_MIN_PRECISION_DEFAULT;
  }
}

D3D_NAME SemanticToSystemValueType(const Semantic *S,
                                   DXIL::TessellatorDomain domain) {
  switch (S->GetKind()) {
  case Semantic::Kind::ClipDistance:
    return D3D_NAME_CLIP_DISTANCE;
  case Semantic::Kind::Arbitrary:
    return D3D_NAME_UNDEFINED;
  case Semantic::Kind::VertexID:
    return D3D_NAME_VERTEX_ID;
  case Semantic::Kind::InstanceID:
    return D3D_NAME_INSTANCE_ID;
  case Semantic::Kind::Position:
    return D3D_NAME_POSITION;
  case Semantic::Kind::Coverage:
    return D3D_NAME_COVERAGE;
  case Semantic::Kind::InnerCoverage:
    return D3D_NAME_INNER_COVERAGE;
  case Semantic::Kind::PrimitiveID:
    return D3D_NAME_PRIMITIVE_ID;
  case Semantic::Kind::SampleIndex:
    return D3D_NAME_SAMPLE_INDEX;
  case Semantic::Kind::IsFrontFace:
    return D3D_NAME_IS_FRONT_FACE;
  case Semantic::Kind::RenderTargetArrayIndex:
    return D3D_NAME_RENDER_TARGET_ARRAY_INDEX;
  case Semantic::Kind::ViewPortArrayIndex:
    return D3D_NAME_VIEWPORT_ARRAY_INDEX;
  case Semantic::Kind::CullDistance:
    return D3D_NAME_CULL_DISTANCE;
  case Semantic::Kind::Target:
    return D3D_NAME_TARGET;
  case Semantic::Kind::Depth:
    return D3D_NAME_DEPTH;
  case Semantic::Kind::DepthLessEqual:
    return D3D_NAME_DEPTH_LESS_EQUAL;
  case Semantic::Kind::DepthGreaterEqual:
    return D3D_NAME_DEPTH_GREATER_EQUAL;
  case Semantic::Kind::StencilRef:
    return D3D_NAME_STENCIL_REF;
  case Semantic::Kind::TessFactor: {
    switch (domain) {
    case DXIL::TessellatorDomain::IsoLine:
      return D3D_NAME_FINAL_LINE_DETAIL_TESSFACTOR;
    case DXIL::TessellatorDomain::Tri:
      return D3D_NAME_FINAL_TRI_EDGE_TESSFACTOR;
    case DXIL::TessellatorDomain::Quad:
      return D3D_NAME_FINAL_QUAD_EDGE_TESSFACTOR;
    default:
      return D3D_NAME_UNDEFINED;
    }
  case Semantic::Kind::Barycentrics:
    return (D3D_NAME)DxilProgramSigSemantic::Barycentrics;
  case Semantic::Kind::ShadingRate:
    return (D3D_NAME)DxilProgramSigSemantic::ShadingRate;
  case Semantic::Kind::CullPrimitive:
    return (D3D_NAME)DxilProgramSigSemantic::CullPrimitive;
  }
  case Semantic::Kind::InsideTessFactor:
    switch (domain) {
    case DXIL::TessellatorDomain::Tri:
      return D3D_NAME_FINAL_TRI_INSIDE_TESSFACTOR;
    case DXIL::TessellatorDomain::Quad:
      return D3D_NAME_FINAL_QUAD_INSIDE_TESSFACTOR;
    default:
      return D3D_NAME_UNDEFINED;
    }
  case Semantic::Kind::DispatchThreadID:
  case Semantic::Kind::GroupID:
  case Semantic::Kind::GroupIndex:
  case Semantic::Kind::GroupThreadID:
  case Semantic::Kind::DomainLocation:
  case Semantic::Kind::OutputControlPointID:
  case Semantic::Kind::GSInstanceID:
  case Semantic::Kind::Invalid:
  default:
    return D3D_NAME_UNDEFINED;
  }
}

static uint8_t NegMask(uint8_t V) {
  V ^= 0xF;
  return V & 0xF;
}

void DxilShaderReflection::CreateReflectionObjectsForSignature(
    const DxilSignature &Sig,
    std::vector<D3D12_SIGNATURE_PARAMETER_DESC> &Descs) {
  for (auto &&SigElem : Sig.GetElements()) {
    D3D12_SIGNATURE_PARAMETER_DESC Desc;
    Desc.ComponentType =
        CompTypeToRegisterComponentType(SigElem->GetCompType());
    Desc.Mask = SigElem->GetColsAsMask();
    // D3D11_43 does not have MinPrecison.
    if (m_PublicAPI != PublicAPI::D3D11_43)
      Desc.MinPrecision = CompTypeToMinPrecision(SigElem->GetCompType());
    if (m_bUsageInMetadata) {
      unsigned UsageMask = SigElem->GetUsageMask();
      if (SigElem->IsAllocated())
        UsageMask <<= SigElem->GetStartCol();
      Desc.ReadWriteMask = Sig.IsInput() ? UsageMask : NegMask(UsageMask);
    } else {
      Desc.ReadWriteMask =
          Sig.IsInput()
              ? 0
              : Desc.Mask; // Start with output-never-written/input-never-read.
    }
    Desc.Register = SigElem->GetStartRow();
    Desc.Stream = SigElem->GetOutputStream();
    Desc.SystemValueType = SemanticToSystemValueType(
        SigElem->GetSemantic(), m_pDxilModule->GetTessellatorDomain());
    Desc.SemanticName = SigElem->GetName();
    if (!SigElem->GetSemantic()->IsArbitrary())
      Desc.SemanticName = CreateUpperCase(Desc.SemanticName);

    const std::vector<unsigned> &indexVec = SigElem->GetSemanticIndexVec();
    for (unsigned semIdx = 0; semIdx < indexVec.size(); ++semIdx) {
      Desc.SemanticIndex = indexVec[semIdx];
      if (Desc.SystemValueType == D3D_NAME_FINAL_LINE_DETAIL_TESSFACTOR &&
          Desc.SemanticIndex == 1)
        Desc.SystemValueType = D3D_NAME_FINAL_LINE_DETAIL_TESSFACTOR;
      Descs.push_back(Desc);
      // When indexVec.size() > 1, subsequent indices need incremented register
      // index
      Desc.Register += 1;
    }
  }
}

LPCSTR DxilShaderReflection::CreateUpperCase(LPCSTR pValue) {
  // Restricted only to [a-z] ASCII.
  LPCSTR pCursor = pValue;
  while (*pCursor != '\0') {
    if ('a' <= *pCursor && *pCursor <= 'z') {
      break;
    }
    ++pCursor;
  }
  if (*pCursor == '\0')
    return pValue;

  std::unique_ptr<char[]> pUpperStr =
      llvm::make_unique<char[]>(strlen(pValue) + 1);
  char *pWrite = pUpperStr.get();
  pCursor = pValue;
  for (;;) {
    *pWrite = *pCursor;
    if ('a' <= *pWrite && *pWrite <= 'z') {
      *pWrite += ('A' - 'a');
    }
    if (*pWrite == '\0')
      break;
    ++pWrite;
    ++pCursor;
  }
  m_UpperCaseNames.push_back(std::move(pUpperStr));
  return m_UpperCaseNames.back().get();
}

HRESULT DxilModuleReflection::LoadRDAT(const DxilPartHeader *pPart) {
  if (pPart) {
    IFRBOOL(m_RDAT.InitFromRDAT(GetDxilPartData(pPart), pPart->PartSize),
            DXC_E_CONTAINER_INVALID);
  }
  return S_OK;
}

HRESULT DxilModuleReflection::LoadProgramHeader(
    const DxilProgramHeader *pProgramHeader) {
  try {
    const char *pBitcode;
    uint32_t bitcodeLength;
    GetDxilProgramBitcode((const DxilProgramHeader *)pProgramHeader, &pBitcode,
                          &bitcodeLength);
    std::unique_ptr<MemoryBuffer> pMemBuffer =
        MemoryBuffer::getMemBufferCopy(StringRef(pBitcode, bitcodeLength));
    bool bBitcodeLoadError = false;
    auto errorHandler = [&bBitcodeLoadError](const DiagnosticInfo &diagInfo) {
      bBitcodeLoadError |= diagInfo.getSeverity() == DS_Error;
    };
#if 0 // We materialize eagerly, because we'll need to walk instructions to look
      // for usage information.
    ErrorOr<std::unique_ptr<Module>> mod =
        getLazyBitcodeModule(std::move(pMemBuffer), Context, errorHandler);
#else
    ErrorOr<std::unique_ptr<Module>> mod =
        parseBitcodeFile(pMemBuffer->getMemBufferRef(), Context, errorHandler);
#endif
    if (!mod || bBitcodeLoadError) {
      return E_INVALIDARG;
    }
    std::swap(m_pModule, mod.get());
    m_pDxilModule = &m_pModule->GetOrCreateDxilModule();

    unsigned ValMajor, ValMinor;
    m_pDxilModule->GetValidatorVersion(ValMajor, ValMinor);
    m_bUsageInMetadata =
        hlsl::DXIL::CompareVersions(ValMajor, ValMinor, 1, 5) >= 0;

    CreateReflectionObjects();
    return S_OK;
  }
  CATCH_CPP_RETURN_HRESULT();
}

HRESULT DxilShaderReflection::Load(const DxilProgramHeader *pProgramHeader,
                                   const DxilPartHeader *pRDATPart) {
  IFR(LoadRDAT(pRDATPart));
  IFR(LoadProgramHeader(pProgramHeader));

  try {
    // Set cbuf usage.
    if (!m_bUsageInMetadata)
      SetCBufferUsage();

    // Populate input/output/patch constant signatures.
    CreateReflectionObjectsForSignature(m_pDxilModule->GetInputSignature(),
                                        m_InputSignature);
    CreateReflectionObjectsForSignature(m_pDxilModule->GetOutputSignature(),
                                        m_OutputSignature);
    CreateReflectionObjectsForSignature(
        m_pDxilModule->GetPatchConstOrPrimSignature(),
        m_PatchConstantSignature);
    if (!m_bUsageInMetadata)
      MarkUsedSignatureElements();

    InitDesc();

    return S_OK;
  }
  CATCH_CPP_RETURN_HRESULT();
}

HRESULT DxilShaderReflection::GetDesc(D3D12_SHADER_DESC *pDesc) {
  if (nullptr == pDesc)
    return E_POINTER;
  memcpy(pDesc, &m_Desc, sizeof(D3D12_SHADER_DESC));
  return S_OK;
}

static bool GetUnsignedVal(Value *V, uint32_t *pValue) {
  ConstantInt *CI = dyn_cast<ConstantInt>(V);
  if (!CI)
    return false;
  uint64_t u = CI->getZExtValue();
  if (u > UINT32_MAX)
    return false;
  *pValue = (uint32_t)u;
  return true;
}

void DxilShaderReflection::MarkUsedSignatureElements() {
  Function *F = m_pDxilModule->GetEntryFunction();
  if (F == nullptr) {
    F = m_pDxilModule->GetPatchConstantFunction();
  }
  DXASSERT(F != nullptr, "else module load should have failed");
  // For every loadInput/storeOutput, update the corresponding ReadWriteMask.
  // F is a pointer to a Function instance
  unsigned elementCount = m_InputSignature.size() + m_OutputSignature.size() +
                          m_PatchConstantSignature.size();
  unsigned markedElementCount = 0;
  for (inst_iterator I = inst_begin(F), E = inst_end(F); I != E; ++I) {
    DxilInst_LoadInput LI(&*I);
    DxilInst_StoreOutput SO(&*I);
    DxilInst_LoadPatchConstant LPC(&*I);
    DxilInst_StorePatchConstant SPC(&*I);
    DxilInst_StoreVertexOutput SVO(&*I);
    DxilInst_StorePrimitiveOutput SPO(&*I);
    std::vector<D3D12_SIGNATURE_PARAMETER_DESC> *pDescs = nullptr;
    const DxilSignature *pSig;
    uint32_t col, row, sigId;
    if (LI) {
      if (!GetUnsignedVal(LI.get_inputSigId(), &sigId))
        continue;
      if (!GetUnsignedVal(LI.get_colIndex(), &col))
        continue;
      GetUnsignedVal(LI.get_rowIndex(), &row);
      pDescs = &m_InputSignature;
      pSig = &m_pDxilModule->GetInputSignature();
    } else if (SO) {
      if (!GetUnsignedVal(SO.get_outputSigId(), &sigId))
        continue;
      if (!GetUnsignedVal(SO.get_colIndex(), &col))
        continue;
      GetUnsignedVal(SO.get_rowIndex(), &row);
      pDescs = &m_OutputSignature;
      pSig = &m_pDxilModule->GetOutputSignature();
    } else if (SPC) {
      if (!GetUnsignedVal(SPC.get_outputSigID(), &sigId))
        continue;
      if (!GetUnsignedVal(SPC.get_col(), &col))
        continue;
      GetUnsignedVal(SPC.get_row(), &row);
      pDescs = &m_PatchConstantSignature;
      pSig = &m_pDxilModule->GetPatchConstOrPrimSignature();
    } else if (LPC) {
      if (!GetUnsignedVal(LPC.get_inputSigId(), &sigId))
        continue;
      if (!GetUnsignedVal(LPC.get_col(), &col))
        continue;
      GetUnsignedVal(LPC.get_row(), &row);
      pDescs = &m_PatchConstantSignature;
      pSig = &m_pDxilModule->GetPatchConstOrPrimSignature();
    } else if (SVO) {
      if (!GetUnsignedVal(SVO.get_outputSigId(), &sigId))
        continue;
      if (!GetUnsignedVal(SVO.get_colIndex(), &col))
        continue;
      GetUnsignedVal(SVO.get_rowIndex(), &row);
      pSig = &m_pDxilModule->GetOutputSignature();
    } else if (SPO) {
      if (!GetUnsignedVal(SPO.get_outputSigId(), &sigId))
        continue;
      if (!GetUnsignedVal(SPO.get_colIndex(), &col))
        continue;
      GetUnsignedVal(SPO.get_rowIndex(), &row);
      pSig = &m_pDxilModule->GetPatchConstOrPrimSignature();
    } else {
      continue;
    }

    if (sigId >= pDescs->size())
      continue;

    D3D12_SIGNATURE_PARAMETER_DESC *pDesc = &(*pDescs)[sigId];
    // Consider being more fine-grained about masks.
    // We report sometimes-read on input as always-read.
    unsigned UsedMask = pSig->IsInput() ? pDesc->Mask : NegMask(pDesc->Mask);
    if (pDesc->ReadWriteMask == UsedMask)
      continue;
    pDesc->ReadWriteMask = UsedMask;
    ++markedElementCount;
    if (markedElementCount == elementCount)
      return;
  }
}

void DxilShaderReflection::InitDesc() {
  D3D12_SHADER_DESC *pDesc = &m_Desc;

  const DxilModule &M = *m_pDxilModule;
  const ShaderModel *pSM = M.GetShaderModel();

  pDesc->Version =
      EncodeVersion(pSM->GetKind(), pSM->GetMajor(), pSM->GetMinor());

  Module *pModule = M.GetModule();
  if (NamedMDNode *pIdentMD = pModule->getNamedMetadata("llvm.ident")) {
    if (pIdentMD->getNumOperands()) {
      if (MDNode *pMDList = pIdentMD->getOperand(0)) {
        if (pMDList->getNumOperands()) {
          if (MDString *pMDString =
                  dyn_cast_or_null<MDString>(pMDList->getOperand(0))) {
            pDesc->Creator = pMDString->getString().data();
          }
        }
      }
    }
  }

  // Unset:  UINT                    Flags;                       // Shader
  // compilation/parse flags

  pDesc->ConstantBuffers = m_CBs.size();
  pDesc->BoundResources = m_Resources.size();
  pDesc->InputParameters = m_InputSignature.size();
  pDesc->OutputParameters = m_OutputSignature.size();
  pDesc->PatchConstantParameters = m_PatchConstantSignature.size();

  pDesc->GSOutputTopology =
      (D3D_PRIMITIVE_TOPOLOGY)M.GetStreamPrimitiveTopology();
  pDesc->GSMaxOutputVertexCount = M.GetMaxVertexCount();

  if (pSM->IsHS())
    pDesc->InputPrimitive =
        (D3D_PRIMITIVE)(D3D_PRIMITIVE_1_CONTROL_POINT_PATCH +
                        M.GetInputControlPointCount() - 1);
  else
    pDesc->InputPrimitive = (D3D_PRIMITIVE)M.GetInputPrimitive();

  pDesc->cGSInstanceCount = M.GetGSInstanceCount();

  if (pSM->IsHS())
    pDesc->cControlPoints = M.GetOutputControlPointCount();
  else if (pSM->IsDS())
    pDesc->cControlPoints = M.GetInputControlPointCount();

  pDesc->HSOutputPrimitive =
      (D3D_TESSELLATOR_OUTPUT_PRIMITIVE)M.GetTessellatorOutputPrimitive();
  pDesc->HSPartitioning =
      (D3D_TESSELLATOR_PARTITIONING)M.GetTessellatorPartitioning();
  pDesc->TessellatorDomain = (D3D_TESSELLATOR_DOMAIN)M.GetTessellatorDomain();

  // Instruction counts only roughly track some fxc counters
  DxilCounters counters = {};
  m_pDxilModule->LoadDxilCounters(counters);

  // UINT InstructionCount;               // Num llvm instructions in all
  // functions UINT TempArrayCount;                 // Number of bytes used in
  // arrays (alloca + static global) UINT DynamicFlowControlCount;        //
  // Number of branches with more than one successor for now UINT
  // ArrayInstructionCount;          // number of load/store on arrays for now
  pDesc->InstructionCount = counters.insts;
  pDesc->TempArrayCount = counters.AllArrayBytes();
  pDesc->DynamicFlowControlCount = counters.branches;
  pDesc->ArrayInstructionCount = counters.AllArrayAccesses();

  // UINT FloatInstructionCount;          // Number of floating point arithmetic
  // instructions used UINT IntInstructionCount;            // Number of signed
  // integer arithmetic instructions used UINT UintInstructionCount; // Number
  // of unsigned integer arithmetic instructions used
  pDesc->FloatInstructionCount = counters.floats;
  pDesc->IntInstructionCount = counters.ints;
  pDesc->UintInstructionCount = counters.uints;

  // UINT TextureNormalInstructions;      // Number of non-categorized texture
  // instructions UINT TextureLoadInstructions;        // Number of texture load
  // instructions UINT TextureCompInstructions;        // Number of texture
  // comparison instructions UINT TextureBiasInstructions;        // Number of
  // texture bias instructions UINT TextureGradientInstructions;    // Number of
  // texture gradient instructions
  pDesc->TextureNormalInstructions = counters.tex_norm;
  pDesc->TextureLoadInstructions = counters.tex_load;
  pDesc->TextureCompInstructions = counters.tex_cmp;
  pDesc->TextureBiasInstructions = counters.tex_bias;
  pDesc->TextureGradientInstructions = counters.tex_grad;

  // UINT CutInstructionCount;            // Number of cut instructions used
  // UINT EmitInstructionCount;           // Number of emit instructions used
  pDesc->CutInstructionCount = counters.gs_cut;
  pDesc->EmitInstructionCount = counters.gs_emit;

  // UINT cBarrierInstructions;           // Number of barrier instructions in a
  // compute shader UINT cInterlockedInstructions;       // Number of
  // interlocked instructions UINT cTextureStoreInstructions;      // Number of
  // texture writes
  pDesc->cBarrierInstructions = counters.barrier;
  pDesc->cInterlockedInstructions = counters.atomic;
  pDesc->cTextureStoreInstructions = counters.tex_store;

  // Unset:  UINT TempRegisterCount;      // Don't know how to map this for SSA
  // (not going to do reg allocation here) Unset:  UINT DefCount; // Not sure
  // what to map this to Unset:  UINT DclCount;               // Number of
  // declarations (input + output)
  // TODO: map to used input + output signature rows?
  // Unset:  UINT StaticFlowControlCount; // Number of static flow control
  // instructions used This used to map to flow control using special int/bool
  // constant registers in DX9. Unset:  UINT MacroInstructionCount;  // Number
  // of macro instructions used Macro instructions are a <= DX9 concept.
}

ID3D12ShaderReflectionConstantBuffer *
DxilShaderReflection::GetConstantBufferByIndex(UINT Index) {
  return DxilModuleReflection::_GetConstantBufferByIndex(Index);
}
ID3D12ShaderReflectionConstantBuffer *
DxilModuleReflection::_GetConstantBufferByIndex(UINT Index) {
  if (Index >= m_CBs.size()) {
    return &g_InvalidSRConstantBuffer;
  }
  return m_CBs[Index].get();
}

ID3D12ShaderReflectionConstantBuffer *
DxilShaderReflection::GetConstantBufferByName(LPCSTR Name) {
  return DxilModuleReflection::_GetConstantBufferByName(Name);
}
ID3D12ShaderReflectionConstantBuffer *
DxilModuleReflection::_GetConstantBufferByName(LPCSTR Name) {
  if (!Name) {
    return &g_InvalidSRConstantBuffer;
  }

  size_t index = m_CBs.size();
  auto it = m_CBsByName.find(Name);
  if (it != m_CBsByName.end()) {
    index = it->second;
  } else {
    it = m_StructuredBufferCBsByName.find(Name);
    if (it != m_StructuredBufferCBsByName.end()) {
      index = it->second;
    }
  }
  if (index < m_CBs.size()) {
    return m_CBs[index].get();
  }

  return &g_InvalidSRConstantBuffer;
}

HRESULT DxilShaderReflection::GetResourceBindingDesc(
    UINT ResourceIndex, D3D12_SHADER_INPUT_BIND_DESC *pDesc) {
  return DxilModuleReflection::_GetResourceBindingDesc(ResourceIndex, pDesc,
                                                       m_PublicAPI);
}
HRESULT DxilModuleReflection::_GetResourceBindingDesc(
    UINT ResourceIndex, D3D12_SHADER_INPUT_BIND_DESC *pDesc, PublicAPI api) {
  IFRBOOL(pDesc != nullptr, E_INVALIDARG);
  IFRBOOL(ResourceIndex < m_Resources.size(), E_INVALIDARG);
  if (api != PublicAPI::D3D12) {
    memcpy(pDesc, &m_Resources[ResourceIndex],
           sizeof(D3D11_SHADER_INPUT_BIND_DESC));
  } else {
    *pDesc = m_Resources[ResourceIndex];
  }
  return S_OK;
}

HRESULT DxilShaderReflection::GetInputParameterDesc(
    UINT ParameterIndex, D3D12_SIGNATURE_PARAMETER_DESC *pDesc) {
  IFRBOOL(pDesc != nullptr, E_INVALIDARG);
  IFRBOOL(ParameterIndex < m_InputSignature.size(), E_INVALIDARG);
  if (m_PublicAPI != PublicAPI::D3D11_43)
    *pDesc = m_InputSignature[ParameterIndex];
  else
    memcpy(pDesc, &m_InputSignature[ParameterIndex],
           // D3D11_43 does not have MinPrecison.
           sizeof(D3D12_SIGNATURE_PARAMETER_DESC) - sizeof(D3D_MIN_PRECISION));

  return S_OK;
}

HRESULT DxilShaderReflection::GetOutputParameterDesc(
    UINT ParameterIndex, D3D12_SIGNATURE_PARAMETER_DESC *pDesc) {
  IFRBOOL(pDesc != nullptr, E_INVALIDARG);
  IFRBOOL(ParameterIndex < m_OutputSignature.size(), E_INVALIDARG);
  if (m_PublicAPI != PublicAPI::D3D11_43)
    *pDesc = m_OutputSignature[ParameterIndex];
  else
    memcpy(pDesc, &m_OutputSignature[ParameterIndex],
           // D3D11_43 does not have MinPrecison.
           sizeof(D3D12_SIGNATURE_PARAMETER_DESC) - sizeof(D3D_MIN_PRECISION));

  return S_OK;
}

HRESULT DxilShaderReflection::GetPatchConstantParameterDesc(
    UINT ParameterIndex, D3D12_SIGNATURE_PARAMETER_DESC *pDesc) {
  IFRBOOL(pDesc != nullptr, E_INVALIDARG);
  IFRBOOL(ParameterIndex < m_PatchConstantSignature.size(), E_INVALIDARG);
  if (m_PublicAPI != PublicAPI::D3D11_43)
    *pDesc = m_PatchConstantSignature[ParameterIndex];
  else
    memcpy(pDesc, &m_PatchConstantSignature[ParameterIndex],
           // D3D11_43 does not have MinPrecison.
           sizeof(D3D12_SIGNATURE_PARAMETER_DESC) - sizeof(D3D_MIN_PRECISION));

  return S_OK;
}

ID3D12ShaderReflectionVariable *
DxilShaderReflection::GetVariableByName(LPCSTR Name) {
  return DxilModuleReflection::_GetVariableByName(Name);
}
ID3D12ShaderReflectionVariable *
DxilModuleReflection::_GetVariableByName(LPCSTR Name) {
  if (Name != nullptr) {
    // Iterate through all cbuffers to find the variable.
    for (UINT i = 0; i < m_CBs.size(); i++) {
      ID3D12ShaderReflectionVariable *pVar = m_CBs[i]->GetVariableByName(Name);
      if (pVar != &g_InvalidSRVariable) {
        return pVar;
      }
    }
  }

  return &g_InvalidSRVariable;
}

HRESULT DxilShaderReflection::GetResourceBindingDescByName(
    LPCSTR Name, D3D12_SHADER_INPUT_BIND_DESC *pDesc) {
  return DxilModuleReflection::_GetResourceBindingDescByName(Name, pDesc,
                                                             m_PublicAPI);
}
HRESULT DxilModuleReflection::_GetResourceBindingDescByName(
    LPCSTR Name, D3D12_SHADER_INPUT_BIND_DESC *pDesc, PublicAPI api) {
  IFRBOOL(Name != nullptr, E_INVALIDARG);

  for (UINT i = 0; i < m_Resources.size(); i++) {
    if (strcmp(m_Resources[i].Name, Name) == 0) {
      if (api != PublicAPI::D3D12) {
        memcpy(pDesc, &m_Resources[i], sizeof(D3D11_SHADER_INPUT_BIND_DESC));
      } else {
        *pDesc = m_Resources[i];
      }
      return S_OK;
    }
  }

  return HRESULT_FROM_WIN32(ERROR_NOT_FOUND);
}

UINT DxilShaderReflection::GetMovInstructionCount() { return 0; }
UINT DxilShaderReflection::GetMovcInstructionCount() { return 0; }
UINT DxilShaderReflection::GetConversionInstructionCount() { return 0; }
UINT DxilShaderReflection::GetBitwiseInstructionCount() { return 0; }

D3D_PRIMITIVE DxilShaderReflection::GetGSInputPrimitive() {
  if (!m_pDxilModule->GetShaderModel()->IsGS())
    return D3D_PRIMITIVE::D3D10_PRIMITIVE_UNDEFINED;
  return (D3D_PRIMITIVE)m_pDxilModule->GetInputPrimitive();
}

BOOL DxilShaderReflection::IsSampleFrequencyShader() {
  // TODO: determine correct value
  return FALSE;
}

UINT DxilShaderReflection::GetNumInterfaceSlots() { return 0; }

HRESULT
DxilShaderReflection::GetMinFeatureLevel(enum D3D_FEATURE_LEVEL *pLevel) {
  IFR(AssignToOut(D3D_FEATURE_LEVEL_12_0, pLevel));
  return S_OK;
}

UINT DxilShaderReflection::GetThreadGroupSize(UINT *pSizeX, UINT *pSizeY,
                                              UINT *pSizeZ) {
  if (!m_pDxilModule->GetShaderModel()->IsCS() &&
      !m_pDxilModule->GetShaderModel()->IsMS() &&
      !m_pDxilModule->GetShaderModel()->IsAS()) {
    AssignToOutOpt((UINT)0, pSizeX);
    AssignToOutOpt((UINT)0, pSizeY);
    AssignToOutOpt((UINT)0, pSizeZ);
    return 0;
  }
  unsigned x = m_pDxilModule->GetNumThreads(0);
  unsigned y = m_pDxilModule->GetNumThreads(1);
  unsigned z = m_pDxilModule->GetNumThreads(2);
  AssignToOutOpt(x, pSizeX);
  AssignToOutOpt(y, pSizeY);
  AssignToOutOpt(z, pSizeZ);
  return x * y * z;
}

UINT64 DxilShaderReflection::GetRequiresFlags() {
  UINT64 result = m_pDxilModule->m_ShaderFlags.GetFeatureInfo();
  // FeatureInfo flags are identical, with the exception of a collision between:
  // SHADER_FEATURE_COMPUTE_SHADERS_PLUS_RAW_AND_STRUCTURED_BUFFERS_VIA_SHADER_4_X
  // and D3D_SHADER_REQUIRES_EARLY_DEPTH_STENCIL
  // We keep track of the flag elsewhere, so use that instead.
  result &= ~(UINT64)D3D_SHADER_REQUIRES_EARLY_DEPTH_STENCIL;
  if (m_pDxilModule->m_ShaderFlags.GetForceEarlyDepthStencil())
    result |= D3D_SHADER_REQUIRES_EARLY_DEPTH_STENCIL;
  return result;
}

// ID3D12FunctionReflection

class CFunctionReflection final : public ID3D12FunctionReflection {
protected:
  DxilLibraryReflection *m_pLibraryReflection = nullptr;
  const Function *m_pFunction;
  const DxilFunctionProps *m_pProps; // nullptr if non-shader library function
                                     // or patch constant function
  std::string m_Name;
  typedef SmallSetVector<UINT32, 8> ResourceUseSet;
  ResourceUseSet m_UsedResources;
  ResourceUseSet m_UsedCBs;
  UINT64 m_FeatureFlags;

public:
  void Initialize(DxilLibraryReflection *pLibraryReflection,
                  Function *pFunction) {
    DXASSERT_NOMSG(pLibraryReflection);
    DXASSERT_NOMSG(pFunction);
    m_pLibraryReflection = pLibraryReflection;
    m_pFunction = pFunction;

    const DxilModule &M = *m_pLibraryReflection->m_pDxilModule;
    m_Name = m_pFunction->getName().str();
    m_pProps = nullptr;
    if (M.HasDxilFunctionProps(m_pFunction)) {
      m_pProps = &M.GetDxilFunctionProps(m_pFunction);
    }
  }
  void AddResourceReference(UINT resIndex) { m_UsedResources.insert(resIndex); }
  void AddCBReference(UINT cbIndex) { m_UsedCBs.insert(cbIndex); }
  void SetFeatureFlags(UINT64 flags) { m_FeatureFlags = flags; }

  // ID3D12FunctionReflection
  STDMETHOD(GetDesc)(D3D12_FUNCTION_DESC *pDesc);

  // BufferIndex relative to used constant buffers here
  STDMETHOD_(ID3D12ShaderReflectionConstantBuffer *, GetConstantBufferByIndex)
  (UINT BufferIndex);
  STDMETHOD_(ID3D12ShaderReflectionConstantBuffer *, GetConstantBufferByName)
  (LPCSTR Name);

  STDMETHOD(GetResourceBindingDesc)
  (UINT ResourceIndex, D3D12_SHADER_INPUT_BIND_DESC *pDesc);

  STDMETHOD_(ID3D12ShaderReflectionVariable *, GetVariableByName)(LPCSTR Name);

  STDMETHOD(GetResourceBindingDescByName)
  (LPCSTR Name, D3D12_SHADER_INPUT_BIND_DESC *pDesc);

  // Use D3D_RETURN_PARAMETER_INDEX to get description of the return value.
  STDMETHOD_(ID3D12FunctionParameterReflection *, GetFunctionParameter)
  (INT ParameterIndex) { return &g_InvalidFunctionParameter; }
};

HRESULT CFunctionReflection::GetDesc(D3D12_FUNCTION_DESC *pDesc) {
  DXASSERT_NOMSG(m_pLibraryReflection);
  IFR(ZeroMemoryToOut(pDesc));

  const ShaderModel *pSM =
      m_pLibraryReflection->m_pDxilModule->GetShaderModel();
  DXIL::ShaderKind kind = DXIL::ShaderKind::Library;
  if (m_pProps) {
    kind = m_pProps->shaderKind;
  }
  pDesc->Version = EncodeVersion(kind, pSM->GetMajor(), pSM->GetMinor());

  // Unset:  LPCSTR                  Creator;                     // Creator
  // string Unset:  UINT                    Flags;                       //
  // Shader compilation/parse flags

  pDesc->ConstantBuffers = (UINT)m_UsedCBs.size();
  pDesc->BoundResources = (UINT)m_UsedResources.size();

  // Unset:  UINT                    InstructionCount;            // Number of
  // emitted instructions Unset:  UINT                    TempRegisterCount; //
  // Number of temporary registers used Unset:  UINT TempArrayCount; // Number
  // of temporary arrays used Unset:  UINT                    DefCount; //
  // Number of constant defines Unset:  UINT                    DclCount; //
  // Number of declarations (input + output) Unset:  UINT
  // TextureNormalInstructions;   // Number of non-categorized texture
  // instructions Unset:  UINT                    TextureLoadInstructions; //
  // Number of texture load instructions Unset:  UINT TextureCompInstructions;
  // // Number of texture comparison instructions Unset:  UINT
  // TextureBiasInstructions;     // Number of texture bias instructions Unset:
  // UINT                    TextureGradientInstructions; // Number of texture
  // gradient instructions Unset:  UINT FloatInstructionCount;       // Number
  // of floating point arithmetic instructions used Unset:  UINT
  // IntInstructionCount;         // Number of signed integer arithmetic
  // instructions used Unset:  UINT                    UintInstructionCount; //
  // Number of unsigned integer arithmetic instructions used Unset:  UINT
  // StaticFlowControlCount;      // Number of static flow control instructions
  // used Unset:  UINT                    DynamicFlowControlCount;     // Number
  // of dynamic flow control instructions used Unset:  UINT
  // MacroInstructionCount;       // Number of macro instructions used Unset:
  // UINT                    ArrayInstructionCount;       // Number of array
  // instructions used Unset:  UINT                    MovInstructionCount; //
  // Number of mov instructions used Unset:  UINT MovcInstructionCount; //
  // Number of movc instructions used Unset:  UINT ConversionInstructionCount;
  // // Number of type conversion instructions used Unset:  UINT
  // BitwiseInstructionCount;     // Number of bitwise arithmetic instructions
  // used Unset:  D3D_FEATURE_LEVEL       MinFeatureLevel;             // Min
  // target of the function byte code

  pDesc->RequiredFeatureFlags =
      m_FeatureFlags & ~(UINT64)D3D_SHADER_REQUIRES_EARLY_DEPTH_STENCIL;
  if (kind == DXIL::ShaderKind::Pixel && m_pProps &&
      m_pProps->ShaderProps.PS.EarlyDepthStencil) {
    pDesc->RequiredFeatureFlags |= D3D_SHADER_REQUIRES_EARLY_DEPTH_STENCIL;
  }

  pDesc->Name = m_Name.c_str();

  // Unset:  INT                     FunctionParameterCount;      // Number of
  // logical parameters in the function signature (not including return) Unset:
  // BOOL                    HasReturn;                   // TRUE, if function
  // returns a value, false - it is a subroutine Unset:  BOOL
  // Has10Level9VertexShader;     // TRUE, if there is a 10L9 VS blob Unset:
  // BOOL                    Has10Level9PixelShader;      // TRUE, if there is a
  // 10L9 PS blob
  return S_OK;
}

// BufferIndex is relative to used constant buffers here
ID3D12ShaderReflectionConstantBuffer *
CFunctionReflection::GetConstantBufferByIndex(UINT BufferIndex) {
  DXASSERT_NOMSG(m_pLibraryReflection);
  if (BufferIndex >= m_UsedCBs.size())
    return &g_InvalidSRConstantBuffer;
  return m_pLibraryReflection->_GetConstantBufferByIndex(
      m_UsedCBs[BufferIndex]);
}

ID3D12ShaderReflectionConstantBuffer *
CFunctionReflection::GetConstantBufferByName(LPCSTR Name) {
  DXASSERT_NOMSG(m_pLibraryReflection);
  return m_pLibraryReflection->_GetConstantBufferByName(Name);
}

HRESULT CFunctionReflection::GetResourceBindingDesc(
    UINT ResourceIndex, D3D12_SHADER_INPUT_BIND_DESC *pDesc) {
  DXASSERT_NOMSG(m_pLibraryReflection);
  if (ResourceIndex >= m_UsedResources.size())
    return E_INVALIDARG;
  return m_pLibraryReflection->_GetResourceBindingDesc(
      m_UsedResources[ResourceIndex], pDesc);
}

ID3D12ShaderReflectionVariable *
CFunctionReflection::GetVariableByName(LPCSTR Name) {
  DXASSERT_NOMSG(m_pLibraryReflection);
  return m_pLibraryReflection->_GetVariableByName(Name);
}

HRESULT CFunctionReflection::GetResourceBindingDescByName(
    LPCSTR Name, D3D12_SHADER_INPUT_BIND_DESC *pDesc) {
  DXASSERT_NOMSG(m_pLibraryReflection);
  return m_pLibraryReflection->_GetResourceBindingDescByName(Name, pDesc);
}

// DxilLibraryReflection

void DxilLibraryReflection::AddResourceDependencies() {
  auto functionTable = m_RDAT.GetFunctionTable();
  m_FunctionVector.clear();
  m_FunctionVector.reserve(functionTable.Count());
  std::map<StringRef, CFunctionReflection *> orderedMap;

  auto resourceTable = m_RDAT.GetResourceTable();
  unsigned SamplersStart = 0;
  unsigned SRVsStart = 0;
  unsigned UAVsStart = 0;
  DXIL::ResourceClass prevClass = DXIL::ResourceClass::CBuffer;
  for (unsigned i = 0; i < resourceTable.Count(); i++) {
    auto resource = resourceTable[i];
    if (prevClass != resource.getClass()) {
      prevClass = resource.getClass();
      switch (prevClass) {
      case DXIL::ResourceClass::Sampler:
        SamplersStart = i;
        LLVM_FALLTHROUGH;
      case DXIL::ResourceClass::SRV:
        SRVsStart = i;
        LLVM_FALLTHROUGH;
      case DXIL::ResourceClass::UAV:
        UAVsStart = i;
        break;
      }
    }
  }

  IFTBOOL(resourceTable.Count() == m_Resources.size(),
          DXC_E_INCORRECT_DXIL_METADATA);

  for (unsigned iFunc = 0; iFunc < functionTable.Count(); ++iFunc) {
    auto FR = functionTable[iFunc];
    auto &func = m_FunctionMap[FR.getName()];
    DXASSERT(!func.get(), "otherwise duplicate named functions");
    Function *F = m_pModule->getFunction(FR.getName());
    func.reset(new CFunctionReflection());
    func->Initialize(this, F);
    m_FunctionsByPtr[F] = func.get();
    orderedMap[FR.getName()] = func.get();

    func->SetFeatureFlags(FR.GetFeatureFlags());

    for (unsigned iRes = 0; iRes < FR.getResources().Count(); ++iRes) {
      auto RR = FR.getResources()[iRes];
      unsigned id = RR.getID();
      switch (RR.getClass()) {
      case DXIL::ResourceClass::CBuffer:
        func->AddResourceReference(id);
        func->AddCBReference(id);
        break;
      case DXIL::ResourceClass::Sampler:
        func->AddResourceReference(SamplersStart + id);
        break;
      case DXIL::ResourceClass::SRV:
        func->AddResourceReference(SRVsStart + id);
        if (DXIL::IsStructuredBuffer(RR.getKind())) {
          auto it = m_StructuredBufferCBsByName.find(RR.getName());
          if (it != m_StructuredBufferCBsByName.end())
            func->AddCBReference(it->second);
        } else if (RR.getKind() == DXIL::ResourceKind::TBuffer) {
          auto it = m_CBsByName.find(RR.getName());
          if (it != m_CBsByName.end())
            func->AddCBReference(it->second);
        }
        break;
      case DXIL::ResourceClass::UAV:
        func->AddResourceReference(UAVsStart + id);
        if (DXIL::IsStructuredBuffer(RR.getKind())) {
          auto it = m_StructuredBufferCBsByName.find(RR.getName());
          if (it != m_StructuredBufferCBsByName.end())
            func->AddCBReference(it->second);
        }
        break;
      default:
        DXASSERT(false, "Unrecognized ResourceClass in RDAT");
      }
    }
  }

  for (auto &it : orderedMap) {
    m_FunctionVector.push_back(it.second);
  }
}

static void CollectCBufUsageForLib(Value *V, std::vector<unsigned> &cbufUsage,
                                   bool bMinPrecision) {
  for (auto user : V->users()) {
    Value *V = user;
    if (auto *CI = dyn_cast<CallInst>(V)) {
      if (hlsl::OP::IsDxilOpFuncCallInst(
              CI, hlsl::OP::OpCode::CreateHandleForLib)) {
        CollectCBufUsage(CI, cbufUsage, bMinPrecision);
      }
    } else if (isa<GEPOperator>(V) || isa<LoadInst>(V)) {
      CollectCBufUsageForLib(user, cbufUsage, bMinPrecision);
    }
  }
}

void DxilLibraryReflection::SetCBufferUsage() {
  unsigned cbSize = std::min(m_CBs.size(), m_pDxilModule->GetCBuffers().size());

  for (unsigned i = 0; i < cbSize; i++) {
    std::vector<unsigned> cbufUsage;
    CollectCBufUsageForLib(m_pDxilModule->GetCBuffer(i).GetGlobalSymbol(),
                           cbufUsage, m_pDxilModule->GetUseMinPrecision());
    SetCBufVarUsage(*m_CBs[i], cbufUsage);
  }
}

// ID3D12LibraryReflection

HRESULT DxilLibraryReflection::Load(const DxilProgramHeader *pProgramHeader,
                                    const DxilPartHeader *pRDATPart) {
  IFR(LoadRDAT(pRDATPart));
  IFR(LoadProgramHeader(pProgramHeader));

  try {
    AddResourceDependencies();
    if (!m_bUsageInMetadata)
      SetCBufferUsage();
    return S_OK;
  }
  CATCH_CPP_RETURN_HRESULT();
}

HRESULT DxilLibraryReflection::GetDesc(D3D12_LIBRARY_DESC *pDesc) {
  IFR(ZeroMemoryToOut(pDesc));
  // Unset:  LPCSTR    Creator;           // The name of the originator of the
  // library. Unset:  UINT      Flags;             // Compilation flags. UINT
  // FunctionCount;     // Number of functions exported from the library.
  pDesc->FunctionCount = (UINT)m_FunctionVector.size();
  return S_OK;
}

ID3D12FunctionReflection *
DxilLibraryReflection::GetFunctionByIndex(INT FunctionIndex) {
  if ((UINT)FunctionIndex >= m_FunctionVector.size())
    return &g_InvalidFunction;
  return m_FunctionVector[FunctionIndex];
}<|MERGE_RESOLUTION|>--- conflicted
+++ resolved
@@ -1025,7 +1025,6 @@
   // at the element type.
   llvm::Type *type = inType;
 
-<<<<<<< HEAD
   // Arrays can be a bit difficult, since some types are translated to arrays.
   // Additionally, matrices have multiple potential forms, so we must pay
   // attention to the field annotation to determine when we have reached the
@@ -1086,8 +1085,7 @@
     cbCols = m_Desc.Columns;
   }
 
-  while(type->isArrayTy())
-  {
+  while (type->isArrayTy()) {
     // Already determined that this is a vector or matrix, so break if the
     // number of remaining array and/or vector elements matches.
     if (m_Desc.Class != D3D_SVC_SCALAR) {
@@ -1096,34 +1094,6 @@
       if (MatchVectorOrMatrixType(
               type, cbRows * cbCols,
               (m_Desc.Class == D3D_SVC_VECTOR || cbRows == 1) ? 1 : 2))
-=======
-  while (type->isArrayTy()) {
-    llvm::Type *elementType = type->getArrayElementType();
-
-    // Note: At this point an HLSL matrix type may appear as an ordinary
-    // array (not wrapped in a `struct`), so `dxilutil::IsHLSLMatrixType()`
-    // is not sufficient. Instead we need to check the field annotation.
-    //
-    // We might have an array of matrices, though, so we only exit if
-    // the field annotation says we have a matrix, and we've bottomed
-    // out at one array level, since matrix will be in the format:
-    // [rows x <cols x float>]
-    //
-    // This is in storage orientation, so rows/cols are swapped
-    // when the matrix is column_major.
-    //
-    // However, when the matrix has a row size of 1 in storage orientation,
-    // this array dimension appears to be missing.
-    // To properly count the array dimensions for this case,
-    // we must not break out of the loop one array early when rows == 1.
-    if (typeAnnotation.HasMatrixAnnotation() && !elementType->isArrayTy() &&
-        !HLMatrixType::isa(elementType)) {
-      const DxilMatrixAnnotation &mat = typeAnnotation.GetMatrixAnnotation();
-      unsigned rows =
-          mat.Orientation == MatrixOrientation::RowMajor ? mat.Rows : mat.Cols;
-      // when rows == 1, in storage orientation, the row array is missing.
-      if (rows > 1)
->>>>>>> 37ed6138
         break;
     }
 
@@ -1234,49 +1204,13 @@
   }
   m_Desc.Type = componentType;
 
-<<<<<<< HEAD
   if (m_Desc.Class != D3D_SVC_SCALAR) {
     // matrix or explicit vector already handled, except for name.
     if (m_Desc.Class == D3D_SVC_VECTOR) {
       m_Name += std::to_string(m_Desc.Columns);
     } else {
-      m_Name += std::to_string(m_Desc.Rows) + "x" + std::to_string(m_Desc.Columns);
-=======
-  // A matrix type is encoded as a vector type, plus annotations, so we
-  // need to check for this case before other vector cases.
-  if (typeAnnotation.HasMatrixAnnotation()) {
-    // We can extract the details from the annotation.
-    DxilMatrixAnnotation const &matrixAnnotation =
-        typeAnnotation.GetMatrixAnnotation();
-
-    switch (matrixAnnotation.Orientation) {
-    default:
-#ifndef NDEBUG
-      OutputDebugStringA(
-          "DxilContainerReflection.cpp: error: unknown matrix orientation\n");
-#endif
-      // Note: column-major layout is the default
-      LLVM_FALLTHROUGH; // HLSL Change
-    case hlsl::MatrixOrientation::Undefined:
-    case hlsl::MatrixOrientation::ColumnMajor:
-      m_Desc.Class = D3D_SVC_MATRIX_COLUMNS;
-      break;
-
-    case hlsl::MatrixOrientation::RowMajor:
-      m_Desc.Class = D3D_SVC_MATRIX_ROWS;
-      break;
-    }
-
-    m_Desc.Rows = matrixAnnotation.Rows;
-    m_Desc.Columns = matrixAnnotation.Cols;
-    m_Name += std::to_string(matrixAnnotation.Rows) + "x" +
-              std::to_string(matrixAnnotation.Cols);
-
-    cbRows = m_Desc.Rows;
-    cbCols = m_Desc.Columns;
-    if (m_Desc.Class == D3D_SVC_MATRIX_COLUMNS) {
-      std::swap(cbRows, cbCols);
->>>>>>> 37ed6138
+      m_Name +=
+          std::to_string(m_Desc.Rows) + "x" + std::to_string(m_Desc.Columns);
     }
   } else if (FixedVectorType *VT = dyn_cast<FixedVectorType>(type)) {
     // We assume that LLVM vectors either represent matrices (handled above)
